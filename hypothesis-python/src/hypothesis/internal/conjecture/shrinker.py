# This file is part of Hypothesis, which may be found at
# https://github.com/HypothesisWorks/hypothesis/
#
# Copyright the Hypothesis Authors.
# Individual contributors are listed in AUTHORS.rst and the git log.
#
# This Source Code Form is subject to the terms of the Mozilla Public License,
# v. 2.0. If a copy of the MPL was not distributed with this file, You can
# obtain one at https://mozilla.org/MPL/2.0/.

import math
from collections import defaultdict
from collections.abc import Sequence
from typing import TYPE_CHECKING, Callable, Optional, TypeVar, Union

import attr

<<<<<<< HEAD
from hypothesis.internal.compat import int_from_bytes, int_to_bytes
=======
>>>>>>> da9a59c7
from hypothesis.internal.conjecture.choice import (
    choice_from_index,
    choice_permitted,
    choice_to_index,
)
from hypothesis.internal.conjecture.data import (
    ConjectureData,
    ConjectureResult,
    IRNode,
    Status,
    draw_choice,
    ir_size,
    ir_value_equal,
    ir_value_key,
)
from hypothesis.internal.conjecture.junkdrawer import (
    endswith,
    find_integer,
    replace_all,
    startswith,
)
from hypothesis.internal.conjecture.shrinking import (
    Bytes,
    Float,
    Integer,
    Ordering,
    String,
)
from hypothesis.internal.conjecture.shrinking.choicetree import (
    ChoiceTree,
    prefix_selection_order,
    random_selection_order,
)
from hypothesis.internal.floats import MAX_PRECISE_INTEGER

if TYPE_CHECKING:
    from random import Random

    from hypothesis.internal.conjecture.engine import ConjectureRunner

SortKeyT = TypeVar("SortKeyT", str, bytes)


def sort_key(buffer: SortKeyT) -> tuple[int, SortKeyT]:
    """Returns a sort key such that "simpler" buffers are smaller than
    "more complicated" ones.

    We define sort_key so that x is simpler than y if x is shorter than y or if
    they have the same length and x < y lexicographically. This is called the
    shortlex order.

    The reason for using the shortlex order is:

    1. If x is shorter than y then that means we had to make fewer decisions
       in constructing the test case when we ran x than we did when we ran y.
    2. If x is the same length as y then replacing a byte with a lower byte
       corresponds to reducing the value of an integer we drew with draw_bits
       towards zero.
    3. We want a total order, and given (2) the natural choices for things of
       the same size are either the lexicographic or colexicographic orders
       (the latter being the lexicographic order of the reverse of the string).
       Because values drawn early in generation potentially get used in more
       places they potentially have a more significant impact on the final
       result, so it makes sense to prioritise reducing earlier values over
       later ones. This makes the lexicographic order the more natural choice.
    """
    return (len(buffer), buffer)


def sort_key_ir(nodes: Sequence[IRNode]) -> tuple[int, tuple[int, ...]]:
    return (
        len(nodes),
        tuple(choice_to_index(node.value, node.kwargs) for node in nodes),
    )


SHRINK_PASS_DEFINITIONS: dict[str, "ShrinkPassDefinition"] = {}


@attr.s()
class ShrinkPassDefinition:
    """A shrink pass bundles together a large number of local changes to
    the current shrink target.

    Each shrink pass is defined by some function and some arguments to that
    function. The ``generate_arguments`` function returns all arguments that
    might be useful to run on the current shrink target.

    The guarantee made by methods defined this way is that after they are
    called then *either* the shrink target has changed *or* each of
    ``fn(*args)`` has been called for every ``args`` in ``generate_arguments(self)``.
    No guarantee is made that all of these will be called if the shrink target
    changes.
    """

    run_with_chooser = attr.ib()

    @property
    def name(self):
        return self.run_with_chooser.__name__

    def __attrs_post_init__(self):
        assert self.name not in SHRINK_PASS_DEFINITIONS, self.name
        SHRINK_PASS_DEFINITIONS[self.name] = self


def defines_shrink_pass():
    """A convenient decorator for defining shrink passes."""

    def accept(run_step):
        ShrinkPassDefinition(run_with_chooser=run_step)

        def run(self):
            raise NotImplementedError("Shrink passes should not be run directly")

        run.__name__ = run_step.__name__
        run.is_shrink_pass = True
        return run

    return accept


class Shrinker:
    """A shrinker is a child object of a ConjectureRunner which is designed to
    manage the associated state of a particular shrink problem. That is, we
    have some initial ConjectureData object and some property of interest
    that it satisfies, and we want to find a ConjectureData object with a
    shortlex (see sort_key above) smaller buffer that exhibits the same
    property.

    Currently the only property of interest we use is that the status is
    INTERESTING and the interesting_origin takes on some fixed value, but we
    may potentially be interested in other use cases later.
    However we assume that data with a status < VALID never satisfies the predicate.

    The shrinker keeps track of a value shrink_target which represents the
    current best known ConjectureData object satisfying the predicate.
    It refines this value by repeatedly running *shrink passes*, which are
    methods that perform a series of transformations to the current shrink_target
    and evaluate the underlying test function to find new ConjectureData
    objects. If any of these satisfy the predicate, the shrink_target
    is updated automatically. Shrinking runs until no shrink pass can
    improve the shrink_target, at which point it stops. It may also be
    terminated if the underlying engine throws RunIsComplete, but that
    is handled by the calling code rather than the Shrinker.

    =======================
    Designing Shrink Passes
    =======================

    Generally a shrink pass is just any function that calls
    cached_test_function and/or incorporate_new_buffer a number of times,
    but there are a couple of useful things to bear in mind.

    A shrink pass *makes progress* if running it changes self.shrink_target
    (i.e. it tries a shortlex smaller ConjectureData object satisfying
    the predicate). The desired end state of shrinking is to find a
    value such that no shrink pass can make progress, i.e. that we
    are at a local minimum for each shrink pass.

    In aid of this goal, the main invariant that a shrink pass much
    satisfy is that whether it makes progress must be deterministic.
    It is fine (encouraged even) for the specific progress it makes
    to be non-deterministic, but if you run a shrink pass, it makes
    no progress, and then you immediately run it again, it should
    never succeed on the second time. This allows us to stop as soon
    as we have run each shrink pass and seen no progress on any of
    them.

    This means that e.g. it's fine to try each of N deletions
    or replacements in a random order, but it's not OK to try N random
    deletions (unless you have already shrunk at least once, though we
    don't currently take advantage of this loophole).

    Shrink passes need to be written so as to be robust against
    change in the underlying shrink target. It is generally safe
    to assume that the shrink target does not change prior to the
    point of first modification - e.g. if you change no bytes at
    index ``i``, all examples whose start is ``<= i`` still exist,
    as do all blocks, and the data object is still of length
    ``>= i + 1``. This can only be violated by bad user code which
    relies on an external source of non-determinism.

    When the underlying shrink_target changes, shrink
    passes should not run substantially more test_function calls
    on success than they do on failure. Say, no more than a constant
    factor more. In particular shrink passes should not iterate to a
    fixed point.

    This means that shrink passes are often written with loops that
    are carefully designed to do the right thing in the case that no
    shrinks occurred and try to adapt to any changes to do a reasonable
    job. e.g. say we wanted to write a shrink pass that tried deleting
    each individual byte (this isn't an especially good choice,
    but it leads to a simple illustrative example), we might do it
    by iterating over the buffer like so:

    .. code-block:: python

        i = 0
        while i < len(self.shrink_target.buffer):
            if not self.incorporate_new_buffer(
                self.shrink_target.buffer[:i] + self.shrink_target.buffer[i + 1 :]
            ):
                i += 1

    The reason for writing the loop this way is that i is always a
    valid index into the current buffer, even if the current buffer
    changes as a result of our actions. When the buffer changes,
    we leave the index where it is rather than restarting from the
    beginning, and carry on. This means that the number of steps we
    run in this case is always bounded above by the number of steps
    we would run if nothing works.

    Another thing to bear in mind about shrink pass design is that
    they should prioritise *progress*. If you have N operations that
    you need to run, you should try to order them in such a way as
    to avoid stalling, where you have long periods of test function
    invocations where no shrinks happen. This is bad because whenever
    we shrink we reduce the amount of work the shrinker has to do
    in future, and often speed up the test function, so we ideally
    wanted those shrinks to happen much earlier in the process.

    Sometimes stalls are inevitable of course - e.g. if the pass
    makes no progress, then the entire thing is just one long stall,
    but it's helpful to design it so that stalls are less likely
    in typical behaviour.

    The two easiest ways to do this are:

    * Just run the N steps in random order. As long as a
      reasonably large proportion of the operations succeed, this
      guarantees the expected stall length is quite short. The
      book keeping for making sure this does the right thing when
      it succeeds can be quite annoying.
    * When you have any sort of nested loop, loop in such a way
      that both loop variables change each time. This prevents
      stalls which occur when one particular value for the outer
      loop is impossible to make progress on, rendering the entire
      inner loop into a stall.

    However, although progress is good, too much progress can be
    a bad sign! If you're *only* seeing successful reductions,
    that's probably a sign that you are making changes that are
    too timid. Two useful things to offset this:

    * It's worth writing shrink passes which are *adaptive*, in
      the sense that when operations seem to be working really
      well we try to bundle multiple of them together. This can
      often be used to turn what would be O(m) successful calls
      into O(log(m)).
    * It's often worth trying one or two special minimal values
      before trying anything more fine grained (e.g. replacing
      the whole thing with zero).

    """

    def derived_value(fn):
        """It's useful during shrinking to have access to derived values of
        the current shrink target.

        This decorator allows you to define these as cached properties. They
        are calculated once, then cached until the shrink target changes, then
        recalculated the next time they are used."""

        def accept(self):
            try:
                return self.__derived_values[fn.__name__]
            except KeyError:
                return self.__derived_values.setdefault(fn.__name__, fn(self))

        accept.__name__ = fn.__name__
        return property(accept)

    def __init__(
        self,
        engine: "ConjectureRunner",
        initial: Union[ConjectureData, ConjectureResult],
        predicate: Optional[Callable[[ConjectureData], bool]],
        *,
        allow_transition: Optional[
            Callable[[Union[ConjectureData, ConjectureResult], ConjectureData], bool]
        ],
        explain: bool,
        in_target_phase: bool = False,
    ):
        """Create a shrinker for a particular engine, with a given starting
        point and predicate. When shrink() is called it will attempt to find an
        example for which predicate is True and which is strictly smaller than
        initial.

        Note that initial is a ConjectureData object, and predicate
        takes ConjectureData objects.
        """
        assert predicate is not None or allow_transition is not None
        self.engine = engine
        self.__predicate = predicate or (lambda data: True)
        self.__allow_transition = allow_transition or (lambda source, destination: True)
        self.__derived_values: dict = {}
        self.__pending_shrink_explanation = None

        self.initial_size = len(initial.choices)

        # We keep track of the current best example on the shrink_target
        # attribute.
        self.shrink_target = initial
        self.clear_change_tracking()
        self.shrinks = 0

        # We terminate shrinks that seem to have reached their logical
        # conclusion: If we've called the underlying test function at
        # least self.max_stall times since the last time we shrunk,
        # it's time to stop shrinking.
        self.max_stall = 200
        self.initial_calls = self.engine.call_count
        self.initial_misaligned = self.engine.misaligned_count
        self.calls_at_last_shrink = self.initial_calls

        self.passes_by_name: dict[str, ShrinkPass] = {}

        # Because the shrinker is also used to `pareto_optimise` in the target phase,
        # we sometimes want to allow extending buffers instead of aborting at the end.
        if in_target_phase:
            from hypothesis.internal.conjecture.engine import BUFFER_SIZE

            self.__extend = BUFFER_SIZE
        else:
            self.__extend = 0
        self.should_explain = explain

    @derived_value  # type: ignore
    def cached_calculations(self):
        return {}

    def cached(self, *keys):
        def accept(f):
            cache_key = (f.__name__, *keys)
            try:
                return self.cached_calculations[cache_key]
            except KeyError:
                return self.cached_calculations.setdefault(cache_key, f())

        return accept

    def add_new_pass(self, run):
        """Creates a shrink pass corresponding to calling ``run(self)``"""

        definition = SHRINK_PASS_DEFINITIONS[run]

        p = ShrinkPass(
            run_with_chooser=definition.run_with_chooser,
            shrinker=self,
            index=len(self.passes_by_name),
        )
        self.passes_by_name[p.name] = p
        return p

    def shrink_pass(self, name):
        """Return the ShrinkPass object for the pass with the given name."""
        if isinstance(name, ShrinkPass):
            return name
        if name not in self.passes_by_name:
            self.add_new_pass(name)
        return self.passes_by_name[name]

    @property
    def calls(self) -> int:
        """Return the number of calls that have been made to the underlying
        test function."""
        return self.engine.call_count

    @property
    def misaligned(self) -> int:
        return self.engine.misaligned_count

    def check_calls(self) -> None:
        if self.calls - self.calls_at_last_shrink >= self.max_stall:
            raise StopShrinking

    def cached_test_function_ir(self, nodes):
        # sometimes our shrinking passes try obviously invalid things. We handle
        # discarding them in one place here.
<<<<<<< HEAD
        for node in tree:
=======
        for node in nodes:
>>>>>>> da9a59c7
            if not choice_permitted(node.value, node.kwargs):
                return None

        result = self.engine.cached_test_function_ir([n.value for n in nodes])
        self.incorporate_test_data(result)
        self.check_calls()
        return result

    def consider_new_tree(self, tree: Sequence[IRNode]) -> bool:
        tree = tree[: len(self.nodes)]

        if startswith(tree, self.nodes):
            return True

        if sort_key_ir(self.nodes) < sort_key_ir(tree):
            return False

        previous = self.shrink_target
        self.cached_test_function_ir(tree)
        return previous is not self.shrink_target

    def incorporate_new_buffer(
        self, buffer
    ):  # pragma: no cover # removing function soon
        """Either runs the test function on this buffer and returns True if
        that changed the shrink_target, or determines that doing so would
        be useless and returns False without running it."""

        buffer = bytes(buffer[: self.shrink_target.index])
        # Sometimes an attempt at lexicographic minimization will do the wrong
        # thing because the buffer has changed under it (e.g. something has
        # turned into a write, the bit size has changed). The result would be
        # an invalid string, but it's better for us to just ignore it here as
        # it turns out to involve quite a lot of tricky book-keeping to get
        # this right and it's better to just handle it in one place.
        if sort_key(buffer) >= sort_key(self.shrink_target.buffer):
            return False

        if self.shrink_target.buffer.startswith(buffer):
            return False

        previous = self.shrink_target
        self.cached_test_function(buffer)
        return previous is not self.shrink_target

    def incorporate_test_data(self, data):
        """Takes a ConjectureData or Overrun object updates the current
        shrink_target if this data represents an improvement over it."""
        if data.status < Status.VALID or data is self.shrink_target:
            return
        if (
            self.__predicate(data)
            and sort_key_ir(data.ir_nodes) < sort_key_ir(self.shrink_target.ir_nodes)
            and self.__allow_transition(self.shrink_target, data)
        ):
            self.update_shrink_target(data)

    def debug(self, msg: str) -> None:
        self.engine.debug(msg)

    @property
    def random(self) -> "Random":
        return self.engine.random

    def shrink(self):
        """Run the full set of shrinks and update shrink_target.

        This method is "mostly idempotent" - calling it twice is unlikely to
        have any effect, though it has a non-zero probability of doing so.
        """

        try:
            self.initial_coarse_reduction()
            self.greedy_shrink()
        except StopShrinking:
            # If we stopped shrinking because we're making slow progress (instead of
            # reaching a local optimum), don't run the explain-phase logic.
            self.should_explain = False
        finally:
            if self.engine.report_debug_info:

                def s(n):
                    return "s" if n != 1 else ""

                total_deleted = self.initial_size - len(self.shrink_target.choices)
                calls = self.engine.call_count - self.initial_calls
                misaligned = self.engine.misaligned_count - self.initial_misaligned

                self.debug(
                    "---------------------\n"
                    "Shrink pass profiling\n"
                    "---------------------\n\n"
                    f"Shrinking made a total of {calls} call{s(calls)} of which "
                    f"{self.shrinks} shrank and {misaligned} were misaligned. This deleted {total_deleted} choices out "
                    f"of {self.initial_size}."
                )
                for useful in [True, False]:
                    self.debug("")
                    if useful:
                        self.debug("Useful passes:")
                    else:
                        self.debug("Useless passes:")
                    self.debug("")
                    for p in sorted(
                        self.passes_by_name.values(),
                        key=lambda t: (-t.calls, t.deletions, t.shrinks),
                    ):
                        if p.calls == 0:
                            continue
                        if (p.shrinks != 0) != useful:
                            continue

                        self.debug(
                            f"  * {p.name} made {p.calls} call{s(p.calls)} of which "
                            f"{p.shrinks} shrank and {p.misaligned} were misaligned, "
                            f"deleting {p.deletions} choice{s(p.deletions)}."
                        )
                self.debug("")
        self.explain()

    def explain(self):
        from hypothesis.internal.conjecture.engine import BUFFER_SIZE_IR

        if not self.should_explain or not self.shrink_target.arg_slices:
            return

        self.max_stall = 1e999
        shrink_target = self.shrink_target
        nodes = self.nodes
        choices = self.choices
        chunks = defaultdict(list)

        # Before we start running experiments, let's check for known inputs which would
        # make them redundant.  The shrinking process means that we've already tried many
        # variations on the minimal example, so this can save a lot of time.
        seen_passing_seq = self.engine.passing_choice_sequences(
            prefix=self.nodes[: min(self.shrink_target.arg_slices)[0]]
        )

        # Now that we've shrunk to a minimal failing example, it's time to try
        # varying each part that we've noted will go in the final report.  Consider
        # slices in largest-first order
        for start, end in sorted(
            self.shrink_target.arg_slices, key=lambda x: (-(x[1] - x[0]), x)
        ):
            # Check for any previous examples that match the prefix and suffix,
            # so we can skip if we found a passing example while shrinking.
            if any(
                startswith(seen, nodes[:start]) and endswith(seen, nodes[end:])
                for seen in seen_passing_seq
            ):
                continue

            # Run our experiments
            n_same_failures = 0
            note = "or any other generated value"
            # TODO: is 100 same-failures out of 500 attempts a good heuristic?
            for n_attempt in range(500):  # pragma: no branch
                # no-branch here because we don't coverage-test the abort-at-500 logic.

                if n_attempt - 10 > n_same_failures * 5:
                    # stop early if we're seeing mostly invalid examples
                    break  # pragma: no cover

                # replace start:end with random values
                replacement = []
                for i in range(start, end):
                    node = nodes[i]
                    if not node.was_forced:
                        value = draw_choice(
                            node.ir_type, node.kwargs, random=self.random
                        )
                        node = node.copy(with_value=value)
                    replacement.append(node.value)

                attempt = choices[:start] + tuple(replacement) + choices[end:]
                result = self.engine.cached_test_function_ir(
                    attempt, extend=BUFFER_SIZE_IR - ir_size(attempt)
                )

                # Turns out this was a variable-length part, so grab the infix...
                if result.status is Status.OVERRUN:
                    continue  # pragma: no cover  # flakily covered
                if not (
                    len(attempt) == len(result.choices)
                    and endswith(result.ir_nodes, nodes[end:])
                ):
                    for ex, res in zip(shrink_target.examples, result.examples):
                        assert ex.ir_start == res.ir_start
                        assert ex.ir_start <= start
                        assert ex.label == res.label
                        if start == ex.ir_start and end == ex.ir_end:
                            res_end = res.ir_end
                            break
                    else:
                        raise NotImplementedError("Expected matching prefixes")

                    attempt = (
                        choices[:start] + result.choices[start:res_end] + choices[end:]
                    )
                    chunks[(start, end)].append(result.choices[start:res_end])
                    result = self.engine.cached_test_function_ir(attempt)

                    if result.status is Status.OVERRUN:
                        continue  # pragma: no cover  # flakily covered
                else:
                    chunks[(start, end)].append(result.choices[start:end])

                if shrink_target is not self.shrink_target:  # pragma: no cover
                    # If we've shrunk further without meaning to, bail out.
                    self.shrink_target.slice_comments.clear()
                    return
                if result.status is Status.VALID:
                    # The test passed, indicating that this param can't vary freely.
                    # However, it's really hard to write a simple and reliable covering
                    # test, because of our `seen_passing_buffers` check above.
                    break  # pragma: no cover
                elif self.__predicate(result):  # pragma: no branch
                    n_same_failures += 1
                    if n_same_failures >= 100:
                        self.shrink_target.slice_comments[(start, end)] = note
                        break

        # Finally, if we've found multiple independently-variable parts, check whether
        # they can all be varied together.
        if len(self.shrink_target.slice_comments) <= 1:
            return
        n_same_failures_together = 0
        chunks_by_start_index = sorted(chunks.items())
        for _ in range(500):  # pragma: no branch
            # no-branch here because we don't coverage-test the abort-at-500 logic.
            new_choices = []
            prev_end = 0
            for (start, end), ls in chunks_by_start_index:
                assert prev_end <= start < end, "these chunks must be nonoverlapping"
                new_choices.extend(choices[prev_end:start])
                new_choices.extend(self.random.choice(ls))
                prev_end = end

            result = self.engine.cached_test_function_ir(new_choices)

            # This *can't* be a shrink because none of the components were.
            assert shrink_target is self.shrink_target
            if result.status == Status.VALID:
                self.shrink_target.slice_comments[(0, 0)] = (
                    "The test sometimes passed when commented parts were varied together."
                )
                break  # Test passed, this param can't vary freely.
            elif self.__predicate(result):  # pragma: no branch
                n_same_failures_together += 1
                if n_same_failures_together >= 100:
                    self.shrink_target.slice_comments[(0, 0)] = (
                        "The test always failed when commented parts were varied together."
                    )
                    break

    def greedy_shrink(self):
        """Run a full set of greedy shrinks (that is, ones that will only ever
        move to a better target) and update shrink_target appropriately.

        This method iterates to a fixed point and so is idempontent - calling
        it twice will have exactly the same effect as calling it once.
        """
        self.fixate_shrink_passes(
            [
                "try_trivial_examples",
                node_program("X" * 5),
                node_program("X" * 4),
                node_program("X" * 3),
                node_program("X" * 2),
                node_program("X" * 1),
                "pass_to_descendant",
                "reorder_examples",
                "minimize_duplicated_nodes",
                "minimize_individual_nodes",
                "redistribute_numeric_pairs",
                "lower_integers_together",
            ]
        )

    def initial_coarse_reduction(self):
        """Performs some preliminary reductions that should not be
        repeated as part of the main shrink passes.

        The main reason why these can't be included as part of shrink
        passes is that they have much more ability to make the test
        case "worse". e.g. they might rerandomise part of it, significantly
        increasing the value of individual nodes, which works in direct
        opposition to the lexical shrinking and will frequently undo
        its work.
        """
        self.reduce_each_alternative()

    @derived_value  # type: ignore
    def examples_starting_at(self):
        result = [[] for _ in self.shrink_target.ir_nodes]
        for i, ex in enumerate(self.examples):
            # We can have zero-length examples that start at the end
            if ex.ir_start < len(result):
                result[ex.ir_start].append(i)
        return tuple(map(tuple, result))

    def reduce_each_alternative(self):
        """This is a pass that is designed to rerandomise use of the
        one_of strategy or things that look like it, in order to try
        to move from later strategies to earlier ones in the branch
        order.

        It does this by trying to systematically lower each value it
        finds that looks like it might be the branch decision for
        one_of, and then attempts to repair any changes in shape that
        this causes.
        """
        i = 0
        while i < len(self.shrink_target.ir_nodes):
            nodes = self.shrink_target.ir_nodes
            node = nodes[i]
            if (
                node.ir_type == "integer"
                and not node.was_forced
                and node.value <= 10
                and node.kwargs["min_value"] == 0
            ):
                assert isinstance(node.value, int)

                # We've found a plausible candidate for a ``one_of`` choice.
                # We now want to see if the shape of the test case actually depends
                # on it. If it doesn't, then we don't need to do this (comparatively
                # costly) pass, and can let much simpler lexicographic reduction
                # handle it later.
                #
                # We test this by trying to set the value to zero and seeing if the
                # shape changes, as measured by either changing the number of subsequent
                # nodes, or changing the nodes in such a way as to cause one of the
                # previous values to no longer be valid in its position.
                zero_attempt = self.cached_test_function_ir(
                    nodes[:i] + (nodes[i].copy(with_value=0),) + nodes[i + 1 :]
                )
                if (
                    zero_attempt is not self.shrink_target
                    and zero_attempt is not None
                    and zero_attempt.status >= Status.VALID
                ):
                    changed_shape = len(zero_attempt.ir_nodes) != len(nodes)

                    if not changed_shape:
                        for j in range(i + 1, len(nodes)):
                            zero_node = zero_attempt.ir_nodes[j]
                            orig_node = nodes[j]
                            if (
                                zero_node.ir_type != orig_node.ir_type
                                or not choice_permitted(
                                    orig_node.value, zero_node.kwargs
                                )
                            ):
                                changed_shape = True
                                break
                    if changed_shape:
                        for v in range(node.value):
                            if self.try_lower_node_as_alternative(i, v):
                                break
            i += 1

    def try_lower_node_as_alternative(self, i, v):
        """Attempt to lower `self.shrink_target.ir_nodes[i]` to `v`,
        while rerandomising and attempting to repair any subsequent
        changes to the shape of the test case that this causes."""
        nodes = self.shrink_target.ir_nodes
        initial_attempt = self.cached_test_function_ir(
            nodes[:i] + (nodes[i].copy(with_value=v),) + nodes[i + 1 :]
        )
        if initial_attempt is self.shrink_target:
            return True

        prefix = nodes[:i] + (nodes[i].copy(with_value=v),)
        initial = self.shrink_target
        examples = self.examples_starting_at[i]
        for _ in range(3):
            random_attempt = self.engine.cached_test_function_ir(
                [n.value for n in prefix], extend=len(nodes) * 2
            )
            if random_attempt.status < Status.VALID:
                continue
            self.incorporate_test_data(random_attempt)
            for j in examples:
                initial_ex = initial.examples[j]
                attempt_ex = random_attempt.examples[j]
                contents = random_attempt.ir_nodes[
                    attempt_ex.ir_start : attempt_ex.ir_end
                ]
                self.consider_new_tree(
                    nodes[:i] + contents + nodes[initial_ex.ir_end :]
                )
                if initial is not self.shrink_target:
                    return True
        return False

    @derived_value  # type: ignore
    def shrink_pass_choice_trees(self):
        return defaultdict(ChoiceTree)

    def fixate_shrink_passes(self, passes):
        """Run steps from each pass in ``passes`` until the current shrink target
        is a fixed point of all of them."""
        passes = list(map(self.shrink_pass, passes))

        any_ran = True
        while any_ran:
            any_ran = False

            reordering = {}

            # We run remove_discarded after every pass to do cleanup
            # keeping track of whether that actually works. Either there is
            # no discarded data and it is basically free, or it reliably works
            # and deletes data, or it doesn't work. In that latter case we turn
            # it off for the rest of this loop through the passes, but will
            # try again once all of the passes have been run.
            can_discard = self.remove_discarded()

            calls_at_loop_start = self.calls

            # We keep track of how many calls can be made by a single step
            # without making progress and use this to test how much to pad
            # out self.max_stall by as we go along.
            max_calls_per_failing_step = 1

            for sp in passes:
                if can_discard:
                    can_discard = self.remove_discarded()

                before_sp = self.shrink_target

                # Run the shrink pass until it fails to make any progress
                # max_failures times in a row. This implicitly boosts shrink
                # passes that are more likely to work.
                failures = 0
                max_failures = 20
                while failures < max_failures:
                    # We don't allow more than max_stall consecutive failures
                    # to shrink, but this means that if we're unlucky and the
                    # shrink passes are in a bad order where only the ones at
                    # the end are useful, if we're not careful this heuristic
                    # might stop us before we've tried everything. In order to
                    # avoid that happening, we make sure that there's always
                    # plenty of breathing room to make it through a single
                    # iteration of the fixate_shrink_passes loop.
                    self.max_stall = max(
                        self.max_stall,
                        2 * max_calls_per_failing_step
                        + (self.calls - calls_at_loop_start),
                    )

                    prev = self.shrink_target
                    initial_calls = self.calls
                    # It's better for us to run shrink passes in a deterministic
                    # order, to avoid repeat work, but this can cause us to create
                    # long stalls when there are a lot of steps which fail to do
                    # anything useful. In order to avoid this, once we've noticed
                    # we're in a stall (i.e. half of max_failures calls have failed
                    # to do anything) we switch to randomly jumping around. If we
                    # find a success then we'll resume deterministic order from
                    # there which, with any luck, is in a new good region.
                    if not sp.step(random_order=failures >= max_failures // 2):
                        # step returns False when there is nothing to do because
                        # the entire choice tree is exhausted. If this happens
                        # we break because we literally can't run this pass any
                        # more than we already have until something else makes
                        # progress.
                        break
                    any_ran = True

                    # Don't count steps that didn't actually try to do
                    # anything as failures. Otherwise, this call is a failure
                    # if it failed to make any changes to the shrink target.
                    if initial_calls != self.calls:
                        if prev is not self.shrink_target:
                            failures = 0
                        else:
                            max_calls_per_failing_step = max(
                                max_calls_per_failing_step, self.calls - initial_calls
                            )
                            failures += 1

                # We reorder the shrink passes so that on our next run through
                # we try good ones first. The rule is that shrink passes that
                # did nothing useful are the worst, shrink passes that reduced
                # the length are the best.
                if self.shrink_target is before_sp:
                    reordering[sp] = 1
                elif len(self.choices) < len(before_sp.choices):
                    reordering[sp] = -1
                else:
                    reordering[sp] = 0

            passes.sort(key=reordering.__getitem__)

    @property
    def nodes(self):
        return self.shrink_target.ir_nodes

    @property
    def choices(self):
        return self.shrink_target.choices

    @property
    def examples(self):
        return self.shrink_target.examples

    @derived_value  # type: ignore
    def examples_by_label(self):
        """An index of all examples grouped by their label, with
        the examples stored in their normal index order."""

        examples_by_label = defaultdict(list)
        for ex in self.examples:
            examples_by_label[ex.label].append(ex)
        return dict(examples_by_label)

    @derived_value  # type: ignore
    def distinct_labels(self):
        return sorted(self.examples_by_label, key=str)

    @defines_shrink_pass()
    def pass_to_descendant(self, chooser):
        """Attempt to replace each example with a descendant example.

        This is designed to deal with strategies that call themselves
        recursively. For example, suppose we had:

        binary_tree = st.deferred(
            lambda: st.one_of(
                st.integers(), st.tuples(binary_tree, binary_tree)))

        This pass guarantees that we can replace any binary tree with one of
        its subtrees - each of those will create an interval that the parent
        could validly be replaced with, and this pass will try doing that.

        This is pretty expensive - it takes O(len(intervals)^2) - so we run it
        late in the process when we've got the number of intervals as far down
        as possible.
        """

        label = chooser.choose(
            self.distinct_labels, lambda l: len(self.examples_by_label[l]) >= 2
        )

        ls = self.examples_by_label[label]
        i = chooser.choose(range(len(ls) - 1))
        ancestor = ls[i]

        if i + 1 == len(ls) or ls[i + 1].ir_start >= ancestor.ir_end:
            return

        @self.cached(label, i)
        def descendants():
            lo = i + 1
            hi = len(ls)
            while lo + 1 < hi:
                mid = (lo + hi) // 2
                if ls[mid].ir_start >= ancestor.ir_end:
                    hi = mid
                else:
                    lo = mid
            return [t for t in ls[i + 1 : hi] if t.ir_length < ancestor.ir_length]

        descendant = chooser.choose(descendants, lambda ex: ex.ir_length > 0)

        assert ancestor.ir_start <= descendant.ir_start
        assert ancestor.ir_end >= descendant.ir_end
        assert descendant.ir_length < ancestor.ir_length

        self.consider_new_tree(
            self.nodes[: ancestor.ir_start]
            + self.nodes[descendant.ir_start : descendant.ir_end]
            + self.nodes[ancestor.ir_end :]
        )

    def lower_common_node_offset(self):
        """Sometimes we find ourselves in a situation where changes to one part
        of the choice sequence unlock changes to other parts. Sometimes this is
        good, but sometimes this can cause us to exhibit exponential slow
        downs!

        e.g. suppose we had the following:

        m = draw(integers(min_value=0))
        n = draw(integers(min_value=0))
        assert abs(m - n) > 1

        If this fails then we'll end up with a loop where on each iteration we
        reduce each of m and n by 2 - m can't go lower because of n, then n
        can't go lower because of m.

        This will take us O(m) iterations to complete, which is exponential in
        the data size, as we gradually zig zag our way towards zero.

        This can only happen if we're failing to reduce the size of the choice
        sequence: The number of iterations that reduce the length of the choice
        sequence is bounded by that length.

        So what we do is this: We keep track of which blocks are changing, and
        then if there's some non-zero common offset to them we try and minimize
        them all at once by lowering that offset.

        This may not work, and it definitely won't get us out of all possible
        exponential slow downs (an example of where it doesn't is where the
        shape of the blocks changes as a result of this bouncing behaviour),
        but it fails fast when it doesn't work and gets us out of a really
        nastily slow case when it does.
        """
        if len(self.__changed_nodes) <= 1:
            return

        changed = []
        for i in sorted(self.__changed_nodes):
            node = self.nodes[i]
            if node.trivial or node.ir_type != "integer":
                continue
            changed.append(node)

        if not changed:
            return

        ints = [abs(node.value - node.kwargs["shrink_towards"]) for node in changed]
        offset = min(ints)
        assert offset > 0

        for i in range(len(ints)):
            ints[i] -= offset

        st = self.shrink_target

        def offset_node(node, n):
            return (
                node.index,
                node.index + 1,
                [node.copy(with_value=node.kwargs["shrink_towards"] + n)],
            )

        def consider(n, sign):
            return self.consider_new_tree(
                replace_all(
                    st.ir_nodes,
                    [
                        offset_node(node, sign * (n + v))
                        for node, v in zip(changed, ints)
                    ],
                )
            )

        # shrink from both sides
        Integer.shrink(offset, lambda n: consider(n, 1))
        Integer.shrink(offset, lambda n: consider(n, -1))
        self.clear_change_tracking()

    def clear_change_tracking(self):
        self.__last_checked_changed_at = self.shrink_target
        self.__all_changed_nodes = set()

    def mark_changed(self, i):
        self.__changed_nodes.add(i)

    @property
    def __changed_nodes(self):
        if self.__last_checked_changed_at is self.shrink_target:
            return self.__all_changed_nodes

        prev_target = self.__last_checked_changed_at
        new_target = self.shrink_target
        assert prev_target is not new_target
        prev_nodes = prev_target.ir_nodes
        new_nodes = new_target.ir_nodes
        assert sort_key_ir(new_target.ir_nodes) < sort_key_ir(prev_target.ir_nodes)

        if len(prev_nodes) != len(new_nodes) or any(
            n1.ir_type != n2.ir_type for n1, n2 in zip(prev_nodes, new_nodes)
        ):
            # should we check kwargs are equal as well?
            self.__all_changed_nodes = set()
        else:
            assert len(prev_nodes) == len(new_nodes)
            for i, (n1, n2) in enumerate(zip(prev_nodes, new_nodes)):
                assert n1.ir_type == n2.ir_type
                if not ir_value_equal(n1.value, n2.value):
                    self.__all_changed_nodes.add(i)

        return self.__all_changed_nodes

    def update_shrink_target(self, new_target):
        assert isinstance(new_target, ConjectureResult)
        self.shrinks += 1
        # If we are just taking a long time to shrink we don't want to
        # trigger this heuristic, so whenever we shrink successfully
        # we give ourselves a bit of breathing room to make sure we
        # would find a shrink that took that long to find the next time.
        # The case where we're taking a long time but making steady
        # progress is handled by `finish_shrinking_deadline` in engine.py
        self.max_stall = max(
            self.max_stall, (self.calls - self.calls_at_last_shrink) * 2
        )
        self.calls_at_last_shrink = self.calls
        self.shrink_target = new_target
        self.__derived_values = {}

    def try_shrinking_nodes(self, nodes, n):
        """Attempts to replace each node in the nodes list with n. Returns
        True if it succeeded (which may include some additional modifications
        to shrink_target).

        In current usage it is expected that each of the nodes currently have
        the same value and ir type, although this is not essential. Note that
        n must be < the node at min(nodes) or this is not a valid shrink.

        This method will attempt to do some small amount of work to delete data
        that occurs after the end of the nodes. This is useful for cases where
        there is some size dependency on the value of a node.
        """
        # If the length of the shrink target has changed from under us such that
        # the indices are out of bounds, give up on the replacement.
        # TODO_BETTER_SHRINK: we probably want to narrow down the root cause here at some point.
        if any(node.index >= len(self.nodes) for node in nodes):
            return  # pragma: no cover

        initial_attempt = replace_all(
            self.nodes,
            [(node.index, node.index + 1, [node.copy(with_value=n)]) for node in nodes],
        )

        attempt = self.cached_test_function_ir(initial_attempt)

        if attempt is None:
            return False

        if attempt is self.shrink_target:
            # if the initial shrink was a success, try lowering offsets.
            self.lower_common_node_offset()
            return True

        # If this produced something completely invalid we ditch it
        # here rather than trying to persevere.
        if attempt.status is Status.OVERRUN:
            return False

        if attempt.status is Status.INVALID:
            return False

        if attempt.misaligned_at is not None:
            # we're invalid due to a misalignment in the tree. We'll try to fix
            # a very specific type of misalignment here: where we have a node of
            # {"size": n} and tried to draw the same node, but with {"size": m < n}.
            # This can occur with eg
            #
            #   n = data.draw_integer()
            #   s = data.draw_string(min_size=n)
            #
            # where we try lowering n, resulting in the test_function drawing a lower
            # min_size than our attempt had for the draw_string node.
            #
            # We'll now try realigning this tree by:
            # * replacing the kwargs in our attempt with what test_function tried
            #   to draw in practice
            # * truncating the value of that node to match min_size
            #
            # This helps in the specific case of drawing a value and then drawing
            # a collection of that size...and not much else. In practice this
            # helps because this antipattern is fairly common.

            # TODO we'll probably want to apply the same trick as in the valid
            # case of this function of preserving from the right instead of
            # preserving from the left. see test_can_shrink_variable_string_draws.

            (index, attempt_ir_type, attempt_kwargs, _attempt_forced) = (
                attempt.misaligned_at
            )
            node = self.nodes[index]
            if node.ir_type != attempt_ir_type:
                return False  # pragma: no cover
            if node.was_forced:
                return False  # pragma: no cover

            if node.ir_type in {"string", "bytes"}:
                # if the size *increased*, we would have to guess what to pad with
                # in order to try fixing up this attempt. Just give up.
                if node.kwargs["min_size"] <= attempt_kwargs["min_size"]:
                    # attempts which increase min_size tend to overrun rather than
                    # be misaligned, making a covering case difficult.
                    return False  # pragma: no cover
                # the size decreased in our attempt. Try again, but replace with
                # the min_size that we would have gotten, and truncate the value
                # to that size by removing any elements past min_size.
                return self.consider_new_tree(
                    initial_attempt[: node.index]
                    + [
                        initial_attempt[node.index].copy(
                            with_kwargs=attempt_kwargs,
                            with_value=initial_attempt[node.index].value[
                                : attempt_kwargs["min_size"]
                            ],
                        )
                    ]
                    + initial_attempt[node.index :]
                )

        lost_nodes = len(self.nodes) - len(attempt.ir_nodes)
        if lost_nodes <= 0:
            return False

        start = nodes[0].index
        end = nodes[-1].index + 1
        # We now look for contiguous regions to delete that might help fix up
        # this failed shrink. We only look for contiguous regions of the right
        # lengths because doing anything more than that starts to get very
        # expensive. See minimize_individual_blocks for where we
        # try to be more aggressive.
        regions_to_delete = {(end, end + lost_nodes)}

        for ex in self.examples:
            if ex.ir_start > start:
                continue
            if ex.ir_end <= end:
                continue

            if ex.index >= len(attempt.examples):
                continue  # pragma: no cover

            replacement = attempt.examples[ex.index]
            in_original = [c for c in ex.children if c.ir_start >= end]
            in_replaced = [c for c in replacement.children if c.ir_start >= end]

            if len(in_replaced) >= len(in_original) or not in_replaced:
                continue

            # We've found an example where some of the children went missing
            # as a result of this change, and just replacing it with the data
            # it would have had and removing the spillover didn't work. This
            # means that some of its children towards the right must be
            # important, so we try to arrange it so that it retains its
            # rightmost children instead of its leftmost.
            regions_to_delete.add(
                (in_original[0].ir_start, in_original[-len(in_replaced)].ir_start)
            )

        for u, v in sorted(regions_to_delete, key=lambda x: x[1] - x[0], reverse=True):
            try_with_deleted = initial_attempt[:u] + initial_attempt[v:]
            if self.consider_new_tree(try_with_deleted):
                return True

        return False

    def remove_discarded(self):
        """Try removing all bytes marked as discarded.

        This is primarily to deal with data that has been ignored while
        doing rejection sampling - e.g. as a result of an integer range, or a
        filtered strategy.

        Such data will also be handled by the adaptive_example_deletion pass,
        but that pass is necessarily more conservative and will try deleting
        each interval individually. The common case is that all data drawn and
        rejected can just be thrown away immediately in one block, so this pass
        will be much faster than trying each one individually when it works.

        returns False if there is discarded data and removing it does not work,
        otherwise returns True.
        """
        while self.shrink_target.has_discards:
            discarded = []

            for ex in self.shrink_target.examples:
                if (
                    ex.ir_length > 0
                    and ex.discarded
                    and (not discarded or ex.ir_start >= discarded[-1][-1])
                ):
                    discarded.append((ex.ir_start, ex.ir_end))

            # This can happen if we have discards but they are all of
            # zero length. This shouldn't happen very often so it's
            # faster to check for it here than at the point of example
            # generation.
            if not discarded:
                break

            attempt = list(self.nodes)
            for u, v in reversed(discarded):
                del attempt[u:v]

            if not self.consider_new_tree(tuple(attempt)):
                return False
        return True

    @derived_value  # type: ignore
    def duplicated_nodes(self):
        """Returns a list of nodes grouped (ir_type, value)."""
        duplicates = defaultdict(list)
        for node in self.nodes:
            duplicates[(node.ir_type, ir_value_key(node.value))].append(node)
        return list(duplicates.values())

    @defines_shrink_pass()
    def minimize_duplicated_nodes(self, chooser):
        """Find blocks that have been duplicated in multiple places and attempt
        to minimize all of the duplicates simultaneously.

        This lets us handle cases where two values can't be shrunk
        independently of each other but can easily be shrunk together.
        For example if we had something like:

        ls = data.draw(lists(integers()))
        y = data.draw(integers())
        assert y not in ls

        Suppose we drew y = 3 and after shrinking we have ls = [3]. If we were
        to replace both 3s with 0, this would be a valid shrink, but if we were
        to replace either 3 with 0 on its own the test would start passing.

        It is also useful for when that duplication is accidental and the value
        of the blocks doesn't matter very much because it allows us to replace
        more values at once.
        """
        nodes = chooser.choose(self.duplicated_nodes)
        # we can't lower any nodes which are trivial. try proceeding with the
        # remaining nodes.
        nodes = [node for node in nodes if not node.trivial]
        if len(nodes) <= 1:
            return

        self.minimize_nodes(nodes)

    @defines_shrink_pass()
    def redistribute_numeric_pairs(self, chooser):
        """If there is a sum of generated numbers that we need their sum
        to exceed some bound, lowering one of them requires raising the
        other. This pass enables that."""

        # look for a pair of nodes (node1, node2) which are both numeric
        # and aren't separated by too many other nodes. We'll decrease node1 and
        # increase node2 (note that the other way around doesn't make sense as
        # it's strictly worse in the ordering).
        def can_choose_node(node):
            # don't choose nan, inf, or floats above the threshold where f + 1 > f
            # (which is not necessarily true for floats above MAX_PRECISE_INTEGER).
            # The motivation for the last condition is to avoid trying weird
            # non-shrinks where we raise one node and think we lowered another
            # (but didn't).
            return node.ir_type in {"integer", "float"} and not (
                node.ir_type == "float"
                and (math.isnan(node.value) or abs(node.value) >= MAX_PRECISE_INTEGER)
            )

        node1 = chooser.choose(
            self.nodes,
            lambda node: can_choose_node(node) and not node.trivial,
        )
        node2 = chooser.choose(
            self.nodes,
            lambda node: can_choose_node(node)
            # Note that it's fine for node2 to be trivial, because we're going to
            # explicitly make it *not* trivial by adding to its value.
            and not node.was_forced
            # to avoid quadratic behavior, scan ahead only a small amount for
            # the related node.
            and node1.index < node.index <= node1.index + 4,
        )

        m: Union[int, float] = node1.value
        n: Union[int, float] = node2.value

        def boost(k: int) -> bool:
            if k > m:
                return False

            try:
                v1 = m - k
                v2 = n + k
            except OverflowError:  # pragma: no cover
                # if n or m is a float and k is over sys.float_info.max, coercing
                # k to a float will overflow.
                return False

            # if we've increased node2 to the point that we're past max precision,
            # give up - things have become too unstable.
            if node1.ir_type == "float" and v2 >= MAX_PRECISE_INTEGER:
                return False

            return self.consider_new_tree(
                self.nodes[: node1.index]
                + (node1.copy(with_value=v1),)
                + self.nodes[node1.index + 1 : node2.index]
                + (node2.copy(with_value=v2),)
                + self.nodes[node2.index + 1 :]
            )

        find_integer(boost)

    @defines_shrink_pass()
    def lower_integers_together(self, chooser):
        node1 = chooser.choose(
            self.nodes, lambda n: n.ir_type == "integer" and not n.trivial
        )
        # Search up to 3 nodes ahead, to avoid quadratic time.
        node2 = self.nodes[
            chooser.choose(
                range(node1.index + 1, min(len(self.nodes), node1.index + 3 + 1)),
                lambda i: self.nodes[i].ir_type == "integer",
            )
        ]

        # one might expect us to require node2 to be nontrivial, and to minimize
        # the node which is closer to its shrink_towards, rather than node1
        # unconditionally. In reality, it's acceptable for us to transition node2
        # from trivial to nontrivial, because the shrink ordering is dominated by
        # the complexity of the earlier node1. What matters is minimizing node1.
        shrink_towards = node1.kwargs["shrink_towards"]

        def consider(n):
            return self.consider_new_tree(
                self.nodes[: node1.index]
                + (node1.copy(with_value=node1.value - n),)
                + self.nodes[node1.index + 1 : node2.index]
                + (node2.copy(with_value=node2.value - n),)
                + self.nodes[node2.index + 1 :]
            )

        find_integer(lambda n: consider(shrink_towards - n))
        find_integer(lambda n: consider(n - shrink_towards))

    def minimize_nodes(self, nodes):
        ir_type = nodes[0].ir_type
        value = nodes[0].value
        # unlike ir_type and value, kwargs are *not* guaranteed to be equal among all
        # passed nodes. We arbitrarily use the kwargs of the first node. I think
        # this is unsound (= leads to us trying shrinks that could not have been
        # generated), but those get discarded at test-time, and this enables useful
        # slips where kwargs are not equal but are close enough that doing the
        # same operation on both basically just works.
        kwargs = nodes[0].kwargs
        assert all(
            node.ir_type == ir_type and ir_value_equal(node.value, value)
            for node in nodes
        )

        if ir_type == "integer":
            shrink_towards = kwargs["shrink_towards"]
            # try shrinking from both sides towards shrink_towards.
            # we're starting from n = abs(shrink_towards - value). Because the
            # shrinker will not check its starting value, we need to try
            # shrinking to n first.
            self.try_shrinking_nodes(nodes, abs(shrink_towards - value))
            Integer.shrink(
                abs(shrink_towards - value),
                lambda n: self.try_shrinking_nodes(nodes, shrink_towards + n),
            )
            Integer.shrink(
                abs(shrink_towards - value),
                lambda n: self.try_shrinking_nodes(nodes, shrink_towards - n),
            )
        elif ir_type == "float":
            self.try_shrinking_nodes(nodes, abs(value))
            Float.shrink(
                abs(value),
                lambda val: self.try_shrinking_nodes(nodes, val),
            )
            Float.shrink(
                abs(value),
                lambda val: self.try_shrinking_nodes(nodes, -val),
            )
        elif ir_type == "boolean":
            # must be True, otherwise would be trivial and not selected.
            assert value is True
            # only one thing to try: false!
            self.try_shrinking_nodes(nodes, False)
        elif ir_type == "bytes":
            Bytes.shrink(
                value,
                lambda val: self.try_shrinking_nodes(nodes, val),
                min_size=kwargs["min_size"],
            )
        elif ir_type == "string":
            String.shrink(
                value,
                lambda val: self.try_shrinking_nodes(nodes, val),
                intervals=kwargs["intervals"],
                min_size=kwargs["min_size"],
            )
        else:
            raise NotImplementedError

    @defines_shrink_pass()
    def try_trivial_examples(self, chooser):
        i = chooser.choose(range(len(self.examples)))

        prev = self.shrink_target
        nodes = self.shrink_target.ir_nodes
        ex = self.examples[i]
        prefix = nodes[: ex.ir_start]
        replacement = tuple(
            [
                (
                    node
                    if node.was_forced
                    else node.copy(
                        with_value=choice_from_index(0, node.ir_type, node.kwargs)
                    )
                )
                for node in nodes[ex.ir_start : ex.ir_end]
            ]
        )
        suffix = nodes[ex.ir_end :]
        attempt = self.cached_test_function_ir(prefix + replacement + suffix)

        if self.shrink_target is not prev:
            return

        if isinstance(attempt, ConjectureResult):
            new_ex = attempt.examples[i]
            new_replacement = attempt.ir_nodes[new_ex.ir_start : new_ex.ir_end]
            self.consider_new_tree(prefix + new_replacement + suffix)

    @defines_shrink_pass()
    def minimize_individual_nodes(self, chooser):
        """Attempt to minimize each node in sequence.

        This is the pass that ensures that e.g. each integer we draw is a
        minimum value. So it's the part that guarantees that if we e.g. do

        x = data.draw(integers())
        assert x < 10

        then in our shrunk example, x = 10 rather than say 97.

        If we are unsuccessful at minimizing a node of interest we then
        check if that's because it's changing the size of the test case and,
        if so, we also make an attempt to delete parts of the test case to
        see if that fixes it.

        We handle most of the common cases in try_shrinking_nodes which is
        pretty good at clearing out large contiguous blocks of dead space,
        but it fails when there is data that has to stay in particular places
        in the list.
        """
        node = chooser.choose(self.nodes, lambda node: not node.trivial)
        initial_target = self.shrink_target

        self.minimize_nodes([node])
        if self.shrink_target is not initial_target:
            # the shrink target changed, so our shrink worked. Defer doing
            # anything more intelligent until this shrink fails.
            return

        # the shrink failed. One particularly common case where minimizing a
        # node can fail is the antipattern of drawing a size and then drawing a
        # collection of that size, or more generally when there is a size
        # dependency on some single node. We'll explicitly try and fix up this
        # common case here: if decreasing an integer node by one would reduce
        # the size of the generated input, we'll try deleting things after that
        # node and see if the resulting attempt works.

        if node.ir_type != "integer":
            # Only try this fixup logic on integer draws. Almost all size
            # dependencies are on integer draws, and if it's not, it's doing
            # something convoluted enough that it is unlikely to shrink well anyway.
            # TODO: extent to floats? we probably currently fail on the following,
            # albeit convoluted example:
            # n = int(data.draw(st.floats()))
            # s = data.draw(st.lists(st.integers(), min_size=n, max_size=n))
            return

        lowered = (
            self.nodes[: node.index]
            + (node.copy(with_value=node.value - 1),)
            + self.nodes[node.index + 1 :]
        )
        attempt = self.cached_test_function_ir(lowered)
        if (
            attempt is None
            or attempt.status < Status.VALID
            or len(attempt.ir_nodes) == len(self.nodes)
            or len(attempt.ir_nodes) == node.index + 1
        ):
            # no point in trying our size-dependency-logic if our attempt at
            # lowering the node resulted in:
            # * an invalid conjecture data
            # * the same number of nodes as before
            # * no nodes beyond the lowered node (nothing to try to delete afterwards)
            return

        # If it were then the original shrink should have worked and we could
        # never have got here.
        assert attempt is not self.shrink_target

        @self.cached(node.index)
        def first_example_after_node():
            lo = 0
            hi = len(self.examples)
            while lo + 1 < hi:
                mid = (lo + hi) // 2
                ex = self.examples[mid]
                if ex.ir_start >= node.index:
                    hi = mid
                else:
                    lo = mid
            return hi

        # we try deleting both entire examples, and single nodes.
        # If we wanted to get more aggressive, we could try deleting n
        # consecutive nodes (that don't cross an example boundary) for say
        # n <= 2 or n <= 3.
        if chooser.choose([True, False]):
            ex = self.examples[
                chooser.choose(
                    range(first_example_after_node, len(self.examples)),
                    lambda i: self.examples[i].ir_length > 0,
                )
            ]
            self.consider_new_tree(lowered[: ex.ir_start] + lowered[ex.ir_end :])
        else:
            node = self.nodes[chooser.choose(range(node.index + 1, len(self.nodes)))]
            self.consider_new_tree(lowered[: node.index] + lowered[node.index + 1 :])

    @defines_shrink_pass()
    def reorder_examples(self, chooser):
        """This pass allows us to reorder the children of each example.

        For example, consider the following:

        .. code-block:: python

            import hypothesis.strategies as st
            from hypothesis import given


            @given(st.text(), st.text())
            def test_not_equal(x, y):
                assert x != y

        Without the ability to reorder x and y this could fail either with
        ``x=""``, ``y="0"``, or the other way around. With reordering it will
        reliably fail with ``x=""``, ``y="0"``.
        """
        ex = chooser.choose(self.examples)
        label = chooser.choose(ex.children).label

        examples = [c for c in ex.children if c.label == label]
        if len(examples) <= 1:
            return
        st = self.shrink_target
        endpoints = [(ex.ir_start, ex.ir_end) for ex in examples]

        Ordering.shrink(
            range(len(examples)),
            lambda indices: self.consider_new_tree(
                replace_all(
                    st.ir_nodes,
                    [
                        (
                            u,
                            v,
                            st.ir_nodes[examples[i].ir_start : examples[i].ir_end],
                        )
                        for (u, v), i in zip(endpoints, indices)
                    ],
                )
            ),
            key=lambda i: sort_key_ir(
                st.ir_nodes[examples[i].ir_start : examples[i].ir_end]
            ),
        )

    def run_node_program(self, i, description, original, repeats=1):
        """Node programs are a mini-DSL for node rewriting, defined as a sequence
        of commands that can be run at some index into the nodes

        Commands are:

            * "X", delete this node

        This method runs the node program in ``description`` at node index
        ``i`` on the ConjectureData ``original``. If ``repeats > 1`` then it
        will attempt to approximate the results of running it that many times.

        Returns True if this successfully changes the underlying shrink target,
        else False.
        """
        if i + len(description) > len(original.ir_nodes) or i < 0:
            return False
        attempt = list(original.ir_nodes)
        for _ in range(repeats):
            for k, command in reversed(list(enumerate(description))):
                j = i + k
                if j >= len(attempt):
                    return False

                if command == "X":
                    del attempt[j]
                else:
                    raise NotImplementedError(f"Unrecognised command {command!r}")

        return self.consider_new_tree(attempt)


def shrink_pass_family(f):
    def accept(*args):
        name = "{}({})".format(f.__name__, ", ".join(map(repr, args)))
        if name not in SHRINK_PASS_DEFINITIONS:

            def run(self, chooser):
                return f(self, chooser, *args)

            run.__name__ = name
            defines_shrink_pass()(run)
        assert name in SHRINK_PASS_DEFINITIONS
        return name

    return accept


@shrink_pass_family
def node_program(self, chooser, description):
    n = len(description)
    # Adaptively attempt to run the node program at the current
    # index. If this successfully applies the node program ``k`` times
    # then this runs in ``O(log(k))`` test function calls.
    i = chooser.choose(range(len(self.nodes) - n + 1))

    # First, run the node program at the chosen index. If this fails,
    # don't do any extra work, so that failure is as cheap as possible.
    if not self.run_node_program(i, description, original=self.shrink_target):
        return

    # Because we run in a random order we will often find ourselves in the middle
    # of a region where we could run the node program. We thus start by moving
    # left to the beginning of that region if possible in order to to start from
    # the beginning of that region.
    def offset_left(k):
        return i - k * n

    i = offset_left(
        find_integer(
            lambda k: self.run_node_program(
                offset_left(k), description, original=self.shrink_target
            )
        )
    )

    original = self.shrink_target
    # Now try to run the block program multiple times here.
    find_integer(
        lambda k: self.run_node_program(i, description, original=original, repeats=k)
    )


@attr.s(slots=True, eq=False)
class ShrinkPass:
    run_with_chooser = attr.ib()
    index = attr.ib()
    shrinker = attr.ib()

    last_prefix = attr.ib(default=())
    successes = attr.ib(default=0)
    calls = attr.ib(default=0)
    misaligned = attr.ib(default=0)
    shrinks = attr.ib(default=0)
    deletions = attr.ib(default=0)

    def step(self, *, random_order=False):
        tree = self.shrinker.shrink_pass_choice_trees[self]
        if tree.exhausted:
            return False

        initial_shrinks = self.shrinker.shrinks
        initial_calls = self.shrinker.calls
        initial_misaligned = self.shrinker.misaligned
        size = len(self.shrinker.shrink_target.choices)
        self.shrinker.engine.explain_next_call_as(self.name)

        if random_order:
            selection_order = random_selection_order(self.shrinker.random)
        else:
            selection_order = prefix_selection_order(self.last_prefix)

        try:
            self.last_prefix = tree.step(
                selection_order,
                lambda chooser: self.run_with_chooser(self.shrinker, chooser),
            )
        finally:
            self.calls += self.shrinker.calls - initial_calls
            self.misaligned += self.shrinker.misaligned - initial_misaligned
            self.shrinks += self.shrinker.shrinks - initial_shrinks
            self.deletions += size - len(self.shrinker.shrink_target.choices)
            self.shrinker.engine.clear_call_explanation()
        return True

    @property
    def name(self) -> str:
        return self.run_with_chooser.__name__


class StopShrinking(Exception):
    pass<|MERGE_RESOLUTION|>--- conflicted
+++ resolved
@@ -15,10 +15,6 @@
 
 import attr
 
-<<<<<<< HEAD
-from hypothesis.internal.compat import int_from_bytes, int_to_bytes
-=======
->>>>>>> da9a59c7
 from hypothesis.internal.conjecture.choice import (
     choice_from_index,
     choice_permitted,
@@ -401,11 +397,7 @@
     def cached_test_function_ir(self, nodes):
         # sometimes our shrinking passes try obviously invalid things. We handle
         # discarding them in one place here.
-<<<<<<< HEAD
-        for node in tree:
-=======
         for node in nodes:
->>>>>>> da9a59c7
             if not choice_permitted(node.value, node.kwargs):
                 return None
 
