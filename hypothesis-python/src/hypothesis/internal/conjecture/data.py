# This file is part of Hypothesis, which may be found at
# https://github.com/HypothesisWorks/hypothesis/
#
# Copyright the Hypothesis Authors.
# Individual contributors are listed in AUTHORS.rst and the git log.
#
# This Source Code Form is subject to the terms of the Mozilla Public License,
# v. 2.0. If a copy of the MPL was not distributed with this file, You can
# obtain one at https://mozilla.org/MPL/2.0/.

import abc
import contextlib
import math
import time
from collections import defaultdict
from enum import IntEnum
from random import Random
from sys import float_info
from typing import (
    TYPE_CHECKING,
    Any,
    Callable,
    DefaultDict,
    Dict,
    FrozenSet,
    Iterable,
    Iterator,
    List,
    Literal,
    NoReturn,
    Optional,
    Sequence,
    Set,
    Tuple,
    Type,
    TypedDict,
    TypeVar,
    Union,
)

import attr

from hypothesis.errors import Frozen, InvalidArgument, StopTest
from hypothesis.internal.cache import LRUCache
from hypothesis.internal.compat import add_note, floor, int_from_bytes, int_to_bytes
from hypothesis.internal.conjecture.floats import float_to_lex, lex_to_float
from hypothesis.internal.conjecture.junkdrawer import (
    IntList,
    gc_cumulative_time,
    uniform,
)
from hypothesis.internal.conjecture.utils import (
    INT_SIZES,
    INT_SIZES_SAMPLER,
    Sampler,
    calc_label_from_name,
    many,
)
from hypothesis.internal.floats import (
    SIGNALING_NAN,
    SMALLEST_SUBNORMAL,
    float_to_int,
    int_to_float,
    make_float_clamper,
    next_down,
    next_up,
    sign_aware_lte,
)
from hypothesis.internal.intervalsets import IntervalSet

if TYPE_CHECKING:
    from typing import TypeAlias

    from typing_extensions import dataclass_transform

    from hypothesis.strategies import SearchStrategy
    from hypothesis.strategies._internal.strategies import Ex
else:
    TypeAlias = object

    def dataclass_transform():
        def wrapper(tp):
            return tp

        return wrapper


TOP_LABEL = calc_label_from_name("top")
InterestingOrigin = Tuple[
    Type[BaseException], str, int, Tuple[Any, ...], Tuple[Tuple[Any, ...], ...]
]
TargetObservations = Dict[str, Union[int, float]]

T = TypeVar("T")


class IntegerKWargs(TypedDict):
    min_value: Optional[int]
    max_value: Optional[int]
    weights: Optional[Sequence[float]]
    shrink_towards: int


class FloatKWargs(TypedDict):
    min_value: float
    max_value: float
    allow_nan: bool
    smallest_nonzero_magnitude: float


class StringKWargs(TypedDict):
    intervals: IntervalSet
    min_size: int
    max_size: Optional[int]


class BytesKWargs(TypedDict):
    size: int


class BooleanKWargs(TypedDict):
    p: float


IRType: TypeAlias = Union[int, str, bool, float, bytes]
IRKWargsType: TypeAlias = Union[
    IntegerKWargs, FloatKWargs, StringKWargs, BytesKWargs, BooleanKWargs
]
IRTypeName: TypeAlias = Literal["integer", "string", "boolean", "float", "bytes"]
# index, ir_type, kwargs, forced
MisalignedAt: TypeAlias = Tuple[int, IRTypeName, IRKWargsType, Optional[IRType]]


class ExtraInformation:
    """A class for holding shared state on a ``ConjectureData`` that should
    be added to the final ``ConjectureResult``."""

    def __repr__(self) -> str:
        return "ExtraInformation({})".format(
            ", ".join(f"{k}={v!r}" for k, v in self.__dict__.items()),
        )

    def has_information(self) -> bool:
        return bool(self.__dict__)


class Status(IntEnum):
    OVERRUN = 0
    INVALID = 1
    VALID = 2
    INTERESTING = 3

    def __repr__(self) -> str:
        return f"Status.{self.name}"


@dataclass_transform()
@attr.s(slots=True, frozen=True)
class StructuralCoverageTag:
    label: int = attr.ib()


STRUCTURAL_COVERAGE_CACHE: Dict[int, StructuralCoverageTag] = {}


def structural_coverage(label: int) -> StructuralCoverageTag:
    try:
        return STRUCTURAL_COVERAGE_CACHE[label]
    except KeyError:
        return STRUCTURAL_COVERAGE_CACHE.setdefault(label, StructuralCoverageTag(label))


NASTY_FLOATS = sorted(
    [
        0.0,
        0.5,
        1.1,
        1.5,
        1.9,
        1.0 / 3,
        10e6,
        10e-6,
        1.175494351e-38,
        next_up(0.0),
        float_info.min,
        float_info.max,
        3.402823466e38,
        9007199254740992,
        1 - 10e-6,
        2 + 10e-6,
        1.192092896e-07,
        2.2204460492503131e-016,
    ]
    + [2.0**-n for n in (24, 14, 149, 126)]  # minimum (sub)normals for float16,32
    + [float_info.min / n for n in (2, 10, 1000, 100_000)]  # subnormal in float64
    + [math.inf, math.nan] * 5
    + [SIGNALING_NAN],
    key=float_to_lex,
)
NASTY_FLOATS = list(map(float, NASTY_FLOATS))
NASTY_FLOATS.extend([-x for x in NASTY_FLOATS])

# These caches, especially the kwargs cache, can be quite hot and so we prefer
# LRUCache over LRUReusedCache for performance. We lose scan resistance, but
# that's probably fine here.
FLOAT_INIT_LOGIC_CACHE = LRUCache(4096)
POOLED_KWARGS_CACHE = LRUCache(4096)

DRAW_STRING_DEFAULT_MAX_SIZE = 10**10  # "arbitrarily large"


class Example:
    """Examples track the hierarchical structure of draws from the byte stream,
    within a single test run.

    Examples are created to mark regions of the byte stream that might be
    useful to the shrinker, such as:
    - The bytes used by a single draw from a strategy.
    - Useful groupings within a strategy, such as individual list elements.
    - Strategy-like helper functions that aren't first-class strategies.
    - Each lowest-level draw of bits or bytes from the byte stream.
    - A single top-level example that spans the entire input.

    Example-tracking allows the shrinker to try "high-level" transformations,
    such as rearranging or deleting the elements of a list, without having
    to understand their exact representation in the byte stream.

    Rather than store each ``Example`` as a rich object, it is actually
    just an index into the ``Examples`` class defined below. This has two
    purposes: Firstly, for most properties of examples we will never need
    to allocate storage at all, because most properties are not used on
    most examples. Secondly, by storing the properties as compact lists
    of integers, we save a considerable amount of space compared to
    Python's normal object size.

    This does have the downside that it increases the amount of allocation
    we do, and slows things down as a result, in some usage patterns because
    we repeatedly allocate the same Example or int objects, but it will
    often dramatically reduce our memory usage, so is worth it.
    """

    __slots__ = ("owner", "index")

    def __init__(self, owner: "Examples", index: int) -> None:
        self.owner = owner
        self.index = index

    def __eq__(self, other: object) -> bool:
        if self is other:
            return True
        if not isinstance(other, Example):
            return NotImplemented
        return (self.owner is other.owner) and (self.index == other.index)

    def __ne__(self, other: object) -> bool:
        if self is other:
            return False
        if not isinstance(other, Example):
            return NotImplemented
        return (self.owner is not other.owner) or (self.index != other.index)

    def __repr__(self) -> str:
        return f"examples[{self.index}]"

    @property
    def label(self) -> int:
        """A label is an opaque value that associates each example with its
        approximate origin, such as a particular strategy class or a particular
        kind of draw."""
        return self.owner.labels[self.owner.label_indices[self.index]]

    @property
    def parent(self):
        """The index of the example that this one is nested directly within."""
        if self.index == 0:
            return None
        return self.owner.parentage[self.index]

    @property
    def start(self) -> int:
        """The position of the start of this example in the byte stream."""
        return self.owner.starts[self.index]

    @property
    def end(self) -> int:
        """The position directly after the last byte in this byte stream.
        i.e. the example corresponds to the half open region [start, end).
        """
        return self.owner.ends[self.index]

    @property
    def ir_start(self) -> int:
        return self.owner.ir_starts[self.index]

    @property
    def ir_end(self) -> int:
        return self.owner.ir_ends[self.index]

    @property
    def depth(self):
        """Depth of this example in the example tree. The top-level example has a
        depth of 0."""
        return self.owner.depths[self.index]

    @property
    def trivial(self):
        """An example is "trivial" if it only contains forced bytes and zero bytes.
        All examples start out as trivial, and then get marked non-trivial when
        we see a byte that is neither forced nor zero."""
        return self.index in self.owner.trivial

    @property
    def discarded(self) -> bool:
        """True if this is example's ``stop_example`` call had ``discard`` set to
        ``True``. This means we believe that the shrinker should be able to delete
        this example completely, without affecting the value produced by its enclosing
        strategy. Typically set when a rejection sampler decides to reject a
        generated value and try again."""
        return self.index in self.owner.discarded

    @property
    def length(self) -> int:
        """The number of bytes in this example."""
        return self.end - self.start

    @property
    def ir_length(self) -> int:
        """The number of ir nodes in this example."""
        return self.ir_end - self.ir_start

    @property
    def children(self) -> "List[Example]":
        """The list of all examples with this as a parent, in increasing index
        order."""
        return [self.owner[i] for i in self.owner.children[self.index]]


class ExampleProperty:
    """There are many properties of examples that we calculate by
    essentially rerunning the test case multiple times based on the
    calls which we record in ExampleRecord.

    This class defines a visitor, subclasses of which can be used
    to calculate these properties.
    """

    def __init__(self, examples: "Examples"):
        self.example_stack: "List[int]" = []
        self.examples = examples
        self.bytes_read = 0
        self.example_count = 0
        self.block_count = 0
        self.ir_node_count = 0

    def run(self) -> Any:
        """Rerun the test case with this visitor and return the
        results of ``self.finish()``."""
        self.begin()
        blocks = self.examples.blocks
        for record in self.examples.trail:
            if record == DRAW_BITS_RECORD:
                self.bytes_read = blocks.endpoints[self.block_count]
                self.block(self.block_count)
                self.block_count += 1
            elif record == IR_NODE_RECORD:
                data = self.examples.ir_nodes[self.ir_node_count]
                self.ir_node(data)
                self.ir_node_count += 1
            elif record >= START_EXAMPLE_RECORD:
                self.__push(record - START_EXAMPLE_RECORD)
            else:
                assert record in (
                    STOP_EXAMPLE_DISCARD_RECORD,
                    STOP_EXAMPLE_NO_DISCARD_RECORD,
                )
                self.__pop(discarded=record == STOP_EXAMPLE_DISCARD_RECORD)
        return self.finish()

    def __push(self, label_index: int) -> None:
        i = self.example_count
        assert i < len(self.examples)
        self.start_example(i, label_index=label_index)
        self.example_count += 1
        self.example_stack.append(i)

    def __pop(self, *, discarded: bool) -> None:
        i = self.example_stack.pop()
        self.stop_example(i, discarded=discarded)

    def begin(self) -> None:
        """Called at the beginning of the run to initialise any
        relevant state."""
        self.result = IntList.of_length(len(self.examples))

    def start_example(self, i: int, label_index: int) -> None:
        """Called at the start of each example, with ``i`` the
        index of the example and ``label_index`` the index of
        its label in ``self.examples.labels``."""

    def block(self, i: int) -> None:
        """Called with each ``draw_bits`` call, with ``i`` the index of the
        corresponding block in ``self.examples.blocks``"""

    def stop_example(self, i: int, *, discarded: bool) -> None:
        """Called at the end of each example, with ``i`` the
        index of the example and ``discarded`` being ``True`` if ``stop_example``
        was called with ``discard=True``."""

    def ir_node(self, node: "IRNode") -> None:
        """Called when an ir node is drawn."""

    def finish(self) -> Any:
        return self.result


def calculated_example_property(cls: Type[ExampleProperty]) -> Any:
    """Given an ``ExampleProperty`` as above we use this decorator
    to transform it into a lazy property on the ``Examples`` class,
    which has as its value the result of calling ``cls.run()``,
    computed the first time the property is accessed.

    This has the slightly weird result that we are defining nested
    classes which get turned into properties."""
    name = cls.__name__
    cache_name = "__" + name

    def lazy_calculate(self: "Examples") -> IntList:
        result = getattr(self, cache_name, None)
        if result is None:
            result = cls(self).run()
            setattr(self, cache_name, result)
        return result

    lazy_calculate.__name__ = cls.__name__
    lazy_calculate.__qualname__ = cls.__qualname__
    return property(lazy_calculate)


DRAW_BITS_RECORD = 0
STOP_EXAMPLE_DISCARD_RECORD = 1
STOP_EXAMPLE_NO_DISCARD_RECORD = 2
START_EXAMPLE_RECORD = 3

IR_NODE_RECORD = calc_label_from_name("ir draw record")


class ExampleRecord:
    """Records the series of ``start_example``, ``stop_example``, and
    ``draw_bits`` calls so that these may be stored in ``Examples`` and
    replayed when we need to know about the structure of individual
    ``Example`` objects.

    Note that there is significant similarity between this class and
    ``DataObserver``, and the plan is to eventually unify them, but
    they currently have slightly different functions and implementations.
    """

    def __init__(self) -> None:
        self.labels: List[int] = []
        self.__index_of_labels: "Optional[Dict[int, int]]" = {}
        self.trail = IntList()
        self.ir_nodes: List[IRNode] = []

    def freeze(self) -> None:
        self.__index_of_labels = None

    def record_ir_draw(self, ir_type, value, *, kwargs, was_forced):
        self.trail.append(IR_NODE_RECORD)
        node = IRNode(
            ir_type=ir_type,
            value=value,
            kwargs=kwargs,
            was_forced=was_forced,
            index=len(self.ir_nodes),
        )
        self.ir_nodes.append(node)

    def start_example(self, label: int) -> None:
        assert self.__index_of_labels is not None
        try:
            i = self.__index_of_labels[label]
        except KeyError:
            i = self.__index_of_labels.setdefault(label, len(self.labels))
            self.labels.append(label)
        self.trail.append(START_EXAMPLE_RECORD + i)

    def stop_example(self, *, discard: bool) -> None:
        if discard:
            self.trail.append(STOP_EXAMPLE_DISCARD_RECORD)
        else:
            self.trail.append(STOP_EXAMPLE_NO_DISCARD_RECORD)

    def draw_bits(self) -> None:
        self.trail.append(DRAW_BITS_RECORD)


class Examples:
    """A lazy collection of ``Example`` objects, derived from
    the record of recorded behaviour in ``ExampleRecord``.

    Behaves logically as if it were a list of ``Example`` objects,
    but actually mostly exists as a compact store of information
    for them to reference into. All properties on here are best
    understood as the backing storage for ``Example`` and are
    described there.
    """

    def __init__(self, record: ExampleRecord, blocks: "Blocks") -> None:
        self.trail = record.trail
        self.ir_nodes = record.ir_nodes
        self.labels = record.labels
        self.__length = self.trail.count(
            STOP_EXAMPLE_DISCARD_RECORD
        ) + record.trail.count(STOP_EXAMPLE_NO_DISCARD_RECORD)
        self.blocks = blocks
        self.__children: "Optional[List[Sequence[int]]]" = None

    class _starts_and_ends(ExampleProperty):
        def begin(self):
            self.starts = IntList.of_length(len(self.examples))
            self.ends = IntList.of_length(len(self.examples))

        def start_example(self, i: int, label_index: int) -> None:
            self.starts[i] = self.bytes_read

        def stop_example(self, i: int, *, discarded: bool) -> None:
            self.ends[i] = self.bytes_read

        def finish(self) -> Tuple[IntList, IntList]:
            return (self.starts, self.ends)

    starts_and_ends: "Tuple[IntList, IntList]" = calculated_example_property(
        _starts_and_ends
    )

    @property
    def starts(self) -> IntList:
        return self.starts_and_ends[0]

    @property
    def ends(self) -> IntList:
        return self.starts_and_ends[1]

    class _ir_starts_and_ends(ExampleProperty):
        def begin(self):
            self.starts = IntList.of_length(len(self.examples))
            self.ends = IntList.of_length(len(self.examples))

        def start_example(self, i: int, label_index: int) -> None:
            self.starts[i] = self.ir_node_count

        def stop_example(self, i: int, *, discarded: bool) -> None:
            self.ends[i] = self.ir_node_count

        def finish(self) -> Tuple[IntList, IntList]:
            return (self.starts, self.ends)

    ir_starts_and_ends: "Tuple[IntList, IntList]" = calculated_example_property(
        _ir_starts_and_ends
    )

    @property
    def ir_starts(self) -> IntList:
        return self.ir_starts_and_ends[0]

    @property
    def ir_ends(self) -> IntList:
        return self.ir_starts_and_ends[1]

    class _discarded(ExampleProperty):
        def begin(self) -> None:
            self.result: "Set[int]" = set()  # type: ignore  # IntList in parent class

        def finish(self) -> FrozenSet[int]:
            return frozenset(self.result)

        def stop_example(self, i: int, *, discarded: bool) -> None:
            if discarded:
                self.result.add(i)

    discarded: FrozenSet[int] = calculated_example_property(_discarded)

    class _trivial(ExampleProperty):
        def begin(self) -> None:
            self.nontrivial = IntList.of_length(len(self.examples))
            self.result: "Set[int]" = set()  # type: ignore  # IntList in parent class

        def block(self, i: int) -> None:
            if not self.examples.blocks.trivial(i):
                self.nontrivial[self.example_stack[-1]] = 1

        def stop_example(self, i: int, *, discarded: bool) -> None:
            if self.nontrivial[i]:
                if self.example_stack:
                    self.nontrivial[self.example_stack[-1]] = 1
            else:
                self.result.add(i)

        def finish(self) -> FrozenSet[int]:
            return frozenset(self.result)

    trivial: FrozenSet[int] = calculated_example_property(_trivial)

    class _parentage(ExampleProperty):
        def stop_example(self, i: int, *, discarded: bool) -> None:
            if i > 0:
                self.result[i] = self.example_stack[-1]

    parentage: IntList = calculated_example_property(_parentage)

    class _depths(ExampleProperty):
        def begin(self):
            self.result = IntList.of_length(len(self.examples))

        def start_example(self, i: int, label_index: int) -> None:
            self.result[i] = len(self.example_stack)

    depths: IntList = calculated_example_property(_depths)

    class _ir_tree_nodes(ExampleProperty):
        def begin(self):
            self.result = []

        def ir_node(self, ir_node):
            self.result.append(ir_node)

    ir_tree_nodes: "List[IRNode]" = calculated_example_property(_ir_tree_nodes)

    class _label_indices(ExampleProperty):
        def start_example(self, i: int, label_index: int) -> None:
            self.result[i] = label_index

    label_indices: IntList = calculated_example_property(_label_indices)

    class _mutator_groups(ExampleProperty):
        def begin(self) -> None:
            self.groups: "Dict[int, Set[Tuple[int, int]]]" = defaultdict(set)

        def start_example(self, i: int, label_index: int) -> None:
            # TODO should we discard start == end cases? occurs for eg st.data()
            # which is conditionally or never drawn from. arguably swapping
            # nodes with the empty list is a useful mutation enabled by start == end?
            key = (self.examples[i].ir_start, self.examples[i].ir_end)
            self.groups[label_index].add(key)

        def finish(self) -> Iterable[Set[Tuple[int, int]]]:
            # Discard groups with only one example, since the mutator can't
            # do anything useful with them.
            return [g for g in self.groups.values() if len(g) >= 2]

    mutator_groups: List[Set[Tuple[int, int]]] = calculated_example_property(
        _mutator_groups
    )

    @property
    def children(self) -> List[Sequence[int]]:
        if self.__children is None:
            children = [IntList() for _ in range(len(self))]
            for i, p in enumerate(self.parentage):
                if i > 0:
                    children[p].append(i)
            # Replace empty children lists with a tuple to reduce
            # memory usage.
            for i, c in enumerate(children):
                if not c:
                    children[i] = ()  # type: ignore
            self.__children = children  # type: ignore
        return self.__children  # type: ignore

    def __len__(self) -> int:
        return self.__length

    def __getitem__(self, i: int) -> Example:
        assert isinstance(i, int)
        n = len(self)
        if i < -n or i >= n:
            raise IndexError(f"Index {i} out of range [-{n}, {n})")
        if i < 0:
            i += n
        return Example(self, i)

    # not strictly necessary as we have len/getitem, but required for mypy.
    # https://github.com/python/mypy/issues/9737
    def __iter__(self) -> Iterator[Example]:
        for i in range(len(self)):
            yield self[i]


@dataclass_transform()
@attr.s(slots=True, frozen=True)
class Block:
    """Blocks track the flat list of lowest-level draws from the byte stream,
    within a single test run.

    Block-tracking allows the shrinker to try "low-level"
    transformations, such as minimizing the numeric value of an
    individual call to ``draw_bits``.
    """

    start: int = attr.ib()
    end: int = attr.ib()

    # Index of this block inside the overall list of blocks.
    index: int = attr.ib()

    # True if this block's byte values were forced by a write operation.
    # As long as the bytes before this block remain the same, modifying this
    # block's bytes will have no effect.
    forced: bool = attr.ib(repr=False)

    # True if this block's byte values are all 0. Reading this flag can be
    # more convenient than explicitly checking a slice for non-zero bytes.
    all_zero: bool = attr.ib(repr=False)

    @property
    def bounds(self) -> Tuple[int, int]:
        return (self.start, self.end)

    @property
    def length(self) -> int:
        return self.end - self.start

    @property
    def trivial(self) -> bool:
        return self.forced or self.all_zero


class Blocks:
    """A lazily calculated list of blocks for a particular ``ConjectureResult``
    or ``ConjectureData`` object.

    Pretends to be a list containing ``Block`` objects but actually only
    contains their endpoints right up until the point where you want to
    access the actual block, at which point it is constructed.

    This is designed to be as space efficient as possible, so will at
    various points silently transform its representation into one
    that is better suited for the current access pattern.

    In addition, it has a number of convenience methods for accessing
    properties of the block object at index ``i`` that should generally
    be preferred to using the Block objects directly, as it will not
    have to allocate the actual object."""

    __slots__ = ("endpoints", "owner", "__blocks", "__count", "__sparse")
    owner: "Union[ConjectureData, ConjectureResult, None]"
    __blocks: Union[Dict[int, Block], List[Optional[Block]]]

    def __init__(self, owner: "ConjectureData") -> None:
        self.owner = owner
        self.endpoints = IntList()
        self.__blocks = {}
        self.__count = 0
        self.__sparse = True

    def add_endpoint(self, n: int) -> None:
        """Add n to the list of endpoints."""
        assert isinstance(self.owner, ConjectureData)
        self.endpoints.append(n)

    def transfer_ownership(self, new_owner: "ConjectureResult") -> None:
        """Used to move ``Blocks`` over to a ``ConjectureResult`` object
        when that is read to be used and we no longer want to keep the
        whole ``ConjectureData`` around."""
        assert isinstance(new_owner, ConjectureResult)
        self.owner = new_owner
        self.__check_completion()

    def start(self, i: int) -> int:
        """Equivalent to self[i].start."""
        i = self._check_index(i)

        if i == 0:
            return 0
        else:
            return self.end(i - 1)

    def end(self, i: int) -> int:
        """Equivalent to self[i].end."""
        return self.endpoints[i]

    def all_bounds(self) -> Iterable[Tuple[int, int]]:
        """Equivalent to [(b.start, b.end) for b in self]."""
        prev = 0
        for e in self.endpoints:
            yield (prev, e)
            prev = e

    @property
    def last_block_length(self):
        return self.end(-1) - self.start(-1)

    def __len__(self) -> int:
        return len(self.endpoints)

    def __known_block(self, i: int) -> Optional[Block]:
        try:
            return self.__blocks[i]
        except (KeyError, IndexError):
            return None

    def trivial(self, i: int) -> Any:
        """Equivalent to self.blocks[i].trivial."""
        if self.owner is not None:
            return self.start(i) in self.owner.forced_indices or not any(
                self.owner.buffer[self.start(i) : self.end(i)]
            )
        else:
            return self[i].trivial

    def _check_index(self, i: int) -> int:
        n = len(self)
        if i < -n or i >= n:
            raise IndexError(f"Index {i} out of range [-{n}, {n})")
        if i < 0:
            i += n
        return i

    def __getitem__(self, i: int) -> Block:
        i = self._check_index(i)
        assert i >= 0
        result = self.__known_block(i)
        if result is not None:
            return result

        # We store the blocks as a sparse dict mapping indices to the
        # actual result, but this isn't the best representation once we
        # stop being sparse and want to use most of the blocks. Switch
        # over to a list at that point.
        if self.__sparse and len(self.__blocks) * 2 >= len(self):
            new_blocks: "List[Optional[Block]]" = [None] * len(self)
            assert isinstance(self.__blocks, dict)
            for k, v in self.__blocks.items():
                new_blocks[k] = v
            self.__sparse = False
            self.__blocks = new_blocks
            assert self.__blocks[i] is None

        start = self.start(i)
        end = self.end(i)

        # We keep track of the number of blocks that have actually been
        # instantiated so that when every block that could be instantiated
        # has been we know that the list is complete and can throw away
        # some data that we no longer need.
        self.__count += 1

        # Integrity check: We can't have allocated more blocks than we have
        # positions for blocks.
        assert self.__count <= len(self)
        assert self.owner is not None
        result = Block(
            start=start,
            end=end,
            index=i,
            forced=start in self.owner.forced_indices,
            all_zero=not any(self.owner.buffer[start:end]),
        )
        try:
            self.__blocks[i] = result
        except IndexError:
            assert isinstance(self.__blocks, list)
            assert len(self.__blocks) < len(self)
            self.__blocks.extend([None] * (len(self) - len(self.__blocks)))
            self.__blocks[i] = result

        self.__check_completion()

        return result

    def __check_completion(self):
        """The list of blocks is complete if we have created every ``Block``
        object that we currently good and know that no more will be created.

        If this happens then we don't need to keep the reference to the
        owner around, and delete it so that there is no circular reference.
        The main benefit of this is that the gc doesn't need to run to collect
        this because normal reference counting is enough.
        """
        if self.__count == len(self) and isinstance(self.owner, ConjectureResult):
            self.owner = None

    def __iter__(self) -> Iterator[Block]:
        for i in range(len(self)):
            yield self[i]

    def __repr__(self) -> str:
        parts: "List[str]" = []
        for i in range(len(self)):
            b = self.__known_block(i)
            if b is None:
                parts.append("...")
            else:
                parts.append(repr(b))
        return "Block([{}])".format(", ".join(parts))


class _Overrun:
    status = Status.OVERRUN

    def __repr__(self):
        return "Overrun"


Overrun = _Overrun()

global_test_counter = 0


MAX_DEPTH = 100


class DataObserver:
    """Observer class for recording the behaviour of a
    ConjectureData object, primarily used for tracking
    the behaviour in the tree cache."""

    def conclude_test(
        self,
        status: Status,
        interesting_origin: Optional[InterestingOrigin],
    ) -> None:
        """Called when ``conclude_test`` is called on the
        observed ``ConjectureData``, with the same arguments.

        Note that this is called after ``freeze`` has completed.
        """

    def kill_branch(self) -> None:
        """Mark this part of the tree as not worth re-exploring."""

    def draw_integer(
        self, value: int, *, kwargs: IntegerKWargs, was_forced: bool
    ) -> None:
        pass

    def draw_float(
        self, value: float, *, kwargs: FloatKWargs, was_forced: bool
    ) -> None:
        pass

    def draw_string(
        self, value: str, *, kwargs: StringKWargs, was_forced: bool
    ) -> None:
        pass

    def draw_bytes(
        self, value: bytes, *, kwargs: BytesKWargs, was_forced: bool
    ) -> None:
        pass

    def draw_boolean(
        self, value: bool, *, kwargs: BooleanKWargs, was_forced: bool
    ) -> None:
        pass


@attr.s(slots=True, repr=False, eq=False)
class IRNode:
    ir_type: IRTypeName = attr.ib()
    value: IRType = attr.ib()
    kwargs: IRKWargsType = attr.ib()
    was_forced: bool = attr.ib()
    index: Optional[int] = attr.ib(default=None)

    def copy(
        self,
        *,
        with_value: Optional[IRType] = None,
        with_kwargs: Optional[IRKWargsType] = None,
    ) -> "IRNode":
        # we may want to allow this combination in the future, but for now it's
        # a footgun.
        assert not self.was_forced, "modifying a forced node doesn't make sense"
        # explicitly not copying index. node indices are only assigned via
        # ExampleRecord. This prevents footguns with relying on stale indices
        # after copying.
        return IRNode(
            ir_type=self.ir_type,
            value=self.value if with_value is None else with_value,
            kwargs=self.kwargs if with_kwargs is None else with_kwargs,
            was_forced=self.was_forced,
        )

    @property
    def trivial(self):
        """
        A node is trivial if it cannot be simplified any further. This does not
        mean that modifying a trivial node can't produce simpler test cases when
        viewing the tree as a whole. Just that when viewing this node in
        isolation, this is the simplest the node can get.
        """
        if self.was_forced:
            return True

        if self.ir_type == "integer":
            shrink_towards = self.kwargs["shrink_towards"]
            min_value = self.kwargs["min_value"]
            max_value = self.kwargs["max_value"]

            if min_value is not None:
                shrink_towards = max(min_value, shrink_towards)
            if max_value is not None:
                shrink_towards = min(max_value, shrink_towards)

            return self.value == shrink_towards
        if self.ir_type == "float":
            min_value = self.kwargs["min_value"]
            max_value = self.kwargs["max_value"]
            shrink_towards = 0

            if min_value == -math.inf and max_value == math.inf:
                return ir_value_equal("float", self.value, shrink_towards)

            if (
                not math.isinf(min_value)
                and not math.isinf(max_value)
                and math.ceil(min_value) <= math.floor(max_value)
            ):
                # the interval contains an integer. the simplest integer is the
                # one closest to shrink_towards
                shrink_towards = max(math.ceil(min_value), shrink_towards)
                shrink_towards = min(math.floor(max_value), shrink_towards)
                return ir_value_equal("float", self.value, shrink_towards)

            # the real answer here is "the value in [min_value, max_value] with
            # the lowest denominator when represented as a fraction".
            # It would be good to compute this correctly in the future, but it's
            # also not incorrect to be conservative here.
            return False
        if self.ir_type == "boolean":
            return self.value is False
        if self.ir_type == "string":
            # smallest size and contains only the smallest-in-shrink-order character.
            minimal_char = self.kwargs["intervals"].char_in_shrink_order(0)
            return self.value == (minimal_char * self.kwargs["min_size"])
        if self.ir_type == "bytes":
            # smallest size and all-zero value.
            return len(self.value) == self.kwargs["size"] and not any(self.value)

        raise NotImplementedError(f"unhandled ir_type {self.ir_type}")

    def __eq__(self, other):
        if not isinstance(other, IRNode):
            return NotImplemented

        return (
            self.ir_type == other.ir_type
            and ir_value_equal(self.ir_type, self.value, other.value)
            and ir_kwargs_equal(self.ir_type, self.kwargs, other.kwargs)
            and self.was_forced == other.was_forced
        )

    def __hash__(self):
        return hash(
            (
                self.ir_type,
                ir_value_key(self.ir_type, self.value),
                ir_kwargs_key(self.ir_type, self.kwargs),
                self.was_forced,
            )
        )

    def __repr__(self):
        # repr to avoid "BytesWarning: str() on a bytes instance" for bytes nodes
        forced_marker = " [forced]" if self.was_forced else ""
        return f"{self.ir_type} {self.value!r}{forced_marker} {self.kwargs!r}"


def ir_value_permitted(value, ir_type, kwargs):
    if ir_type == "integer":
        min_value = kwargs["min_value"]
        max_value = kwargs["max_value"]
        shrink_towards = kwargs["shrink_towards"]
        if min_value is not None and value < min_value:
            return False
        if max_value is not None and value > max_value:
            return False

        if max_value is None or min_value is None:
            return (value - shrink_towards).bit_length() < 128

        return True
    elif ir_type == "float":
        if math.isnan(value):
            return kwargs["allow_nan"]
        return (
            sign_aware_lte(kwargs["min_value"], value)
            and sign_aware_lte(value, kwargs["max_value"])
        ) and not (0 < abs(value) < kwargs["smallest_nonzero_magnitude"])
    elif ir_type == "string":
        if len(value) < kwargs["min_size"]:
            return False
        if kwargs["max_size"] is not None and len(value) > kwargs["max_size"]:
            return False
        return all(ord(c) in kwargs["intervals"] for c in value)
    elif ir_type == "bytes":
        return len(value) == kwargs["size"]
    elif ir_type == "boolean":
        if kwargs["p"] <= 2 ** (-64):
            return value is False
        if kwargs["p"] >= (1 - 2 ** (-64)):
            return value is True
        return True

    raise NotImplementedError(f"unhandled type {type(value)} of ir value {value}")


def ir_value_key(ir_type, v):
    if ir_type == "float":
        return float_to_int(v)
    return v


def ir_kwargs_key(ir_type, kwargs):
    if ir_type == "float":
        return (
            float_to_int(kwargs["min_value"]),
            float_to_int(kwargs["max_value"]),
            kwargs["allow_nan"],
            kwargs["smallest_nonzero_magnitude"],
        )
    if ir_type == "integer":
        return (
            kwargs["min_value"],
            kwargs["max_value"],
            None if kwargs["weights"] is None else tuple(kwargs["weights"]),
            kwargs["shrink_towards"],
        )
    return tuple(kwargs[key] for key in sorted(kwargs))


def ir_value_equal(ir_type, v1, v2):
    return ir_value_key(ir_type, v1) == ir_value_key(ir_type, v2)


def ir_kwargs_equal(ir_type, kwargs1, kwargs2):
    return ir_kwargs_key(ir_type, kwargs1) == ir_kwargs_key(ir_type, kwargs2)


@dataclass_transform()
@attr.s(slots=True)
class ConjectureResult:
    """Result class storing the parts of ConjectureData that we
    will care about after the original ConjectureData has outlived its
    usefulness."""

    status: Status = attr.ib()
    interesting_origin: Optional[InterestingOrigin] = attr.ib()
    buffer: bytes = attr.ib()
    # some ConjectureDatas pass through the ir and some pass through buffers.
    # the ir does not drive its result through the buffer, which means blocks/examples
    # may differ (I think for forced values?) even when the buffer is the same.
    # I don't *think* anything was relying on anything but .buffer for result equality,
    # though that assumption may be leaning on flakiness detection invariants.
    #
    # If we consider blocks or examples in equality checks, multiple semantically equal
    # results get stored in e.g. the pareto front.
    blocks: Blocks = attr.ib(eq=False)
    output: str = attr.ib()
    extra_information: Optional[ExtraInformation] = attr.ib()
    has_discards: bool = attr.ib()
    target_observations: TargetObservations = attr.ib()
    tags: FrozenSet[StructuralCoverageTag] = attr.ib()
    forced_indices: FrozenSet[int] = attr.ib(repr=False)
    examples: Examples = attr.ib(repr=False, eq=False)
    arg_slices: Set[Tuple[int, int]] = attr.ib(repr=False)
    slice_comments: Dict[Tuple[int, int], str] = attr.ib(repr=False)
    misaligned_at: Optional[MisalignedAt] = attr.ib(repr=False)

    index: int = attr.ib(init=False)

    def __attrs_post_init__(self) -> None:
        self.index = len(self.buffer)
        self.forced_indices = frozenset(self.forced_indices)

    def as_result(self) -> "ConjectureResult":
        return self


# Masks for masking off the first byte of an n-bit buffer.
# The appropriate mask is stored at position n % 8.
BYTE_MASKS = [(1 << n) - 1 for n in range(8)]
BYTE_MASKS[0] = 255

_Lifetime: TypeAlias = Literal["test_case", "test_function"]


class _BackendInfoMsg(TypedDict):
    type: str
    title: str
    content: Union[str, Dict[str, Any]]


class PrimitiveProvider(abc.ABC):
    # This is the low-level interface which would also be implemented
    # by e.g. CrossHair, by an Atheris-hypothesis integration, etc.
    # We'd then build the structured tree handling, database and replay
    # support, etc. on top of this - so all backends get those for free.
    #
    # See https://github.com/HypothesisWorks/hypothesis/issues/3086

    # How long a provider instance is used for. One of test_function or
    # test_case. Defaults to test_function.
    #
    # If test_function, a single provider instance will be instantiated and used
    # for the entirety of each test function. I.e., roughly one provider per
    # @given annotation. This can be useful if you need to track state over many
    # executions to a test function.
    #
    # This lifetime will cause None to be passed for the ConjectureData object
    # in PrimitiveProvider.__init__, because that object is instantiated per
    # test case.
    #
    # If test_case, a new provider instance will be instantiated and used each
    # time hypothesis tries to generate a new input to the test function. This
    # lifetime can access the passed ConjectureData object.
    #
    # Non-hypothesis providers probably want to set a lifetime of test_function.
    lifetime: _Lifetime = "test_function"

    # Solver-based backends such as hypothesis-crosshair use symbolic values
    # which record operations performed on them in order to discover new paths.
    # If avoid_realization is set to True, hypothesis will avoid interacting with
    # ir values (symbolics) returned by the provider in any way that would force the
    # solver to narrow the range of possible values for that symbolic.
    #
    # Setting this to True disables some hypothesis features, such as
    # DataTree-based deduplication, and some internal optimizations, such as
    # caching kwargs. Only enable this if it is necessary for your backend.
    avoid_realization = False

    def __init__(self, conjecturedata: Optional["ConjectureData"], /) -> None:
        self._cd = conjecturedata

    def per_test_case_context_manager(self):
        return contextlib.nullcontext()

    def realize(self, value: T) -> T:
        """
        Called whenever hypothesis requires a concrete (non-symbolic) value from
        a potentially symbolic value. Hypothesis will not check that `value` is
        symbolic before calling `realize`, so you should handle the case where
        `value` is non-symbolic.

        The returned value should be non-symbolic.
        """
        return value

    def observe_test_case(self) -> Dict[str, Any]:
        """Called at the end of the test case when observability mode is active.

        The return value should be a non-symbolic json-encodable dictionary,
        and will be included as `observation["metadata"]["backend"]`.
        """
        return {}

    def observe_information_messages(
        self, *, lifetime: _Lifetime
    ) -> Iterable[_BackendInfoMsg]:
        """Called at the end of each test case and again at end of the test function.

        Return an iterable of `{type: info/alert/error, title: str, content: str|dict}`
        dictionaries to be delivered as individual information messages.
        (Hypothesis adds the `run_start` timestamp and `property` name for you.)
        """
        assert lifetime in ("test_case", "test_function")
        yield from []

    @abc.abstractmethod
    def draw_boolean(
        self,
        p: float = 0.5,
        *,
        forced: Optional[bool] = None,
        fake_forced: bool = False,
    ) -> bool:
        raise NotImplementedError

    @abc.abstractmethod
    def draw_integer(
        self,
        min_value: Optional[int] = None,
        max_value: Optional[int] = None,
        *,
        # weights are for choosing an element index from a bounded range
        weights: Optional[Sequence[float]] = None,
        shrink_towards: int = 0,
        forced: Optional[int] = None,
        fake_forced: bool = False,
    ) -> int:
        raise NotImplementedError

    @abc.abstractmethod
    def draw_float(
        self,
        *,
        min_value: float = -math.inf,
        max_value: float = math.inf,
        allow_nan: bool = True,
        smallest_nonzero_magnitude: float,
        # TODO: consider supporting these float widths at the IR level in the
        # future.
        # width: Literal[16, 32, 64] = 64,
        # exclude_min and exclude_max handled higher up,
        forced: Optional[float] = None,
        fake_forced: bool = False,
    ) -> float:
        raise NotImplementedError

    @abc.abstractmethod
    def draw_string(
        self,
        intervals: IntervalSet,
        *,
        min_size: int = 0,
        max_size: Optional[int] = None,
        forced: Optional[str] = None,
        fake_forced: bool = False,
    ) -> str:
        raise NotImplementedError

    @abc.abstractmethod
    def draw_bytes(
        self, size: int, *, forced: Optional[bytes] = None, fake_forced: bool = False
    ) -> bytes:
        raise NotImplementedError


class HypothesisProvider(PrimitiveProvider):
    lifetime = "test_case"

    def __init__(self, conjecturedata: Optional["ConjectureData"], /):
        super().__init__(conjecturedata)

    def draw_boolean(
        self,
        p: float = 0.5,
        *,
        forced: Optional[bool] = None,
        fake_forced: bool = False,
    ) -> bool:
        """Return True with probability p (assuming a uniform generator),
        shrinking towards False. If ``forced`` is set to a non-None value, this
        will always return that value but will write choices appropriate to having
        drawn that value randomly."""
        # Note that this could also be implemented in terms of draw_integer().

        assert self._cd is not None
        # NB this function is vastly more complicated than it may seem reasonable
        # for it to be. This is because it is used in a lot of places and it's
        # important for it to shrink well, so it's worth the engineering effort.

        if p <= 0 or p >= 1:
            bits = 1
        else:
            # When there is a meaningful draw, in order to shrink well we will
            # set things up so that 0 and 1 always correspond to False and True
            # respectively. This means we want enough bits available that in a
            # draw we will always have at least one truthy value and one falsey
            # value.
            bits = math.ceil(-math.log(min(p, 1 - p), 2))
        # In order to avoid stupidly large draws where the probability is
        # effectively zero or one, we treat probabilities of under 2^-64 to be
        # effectively zero.
        if bits > 64:
            # There isn't enough precision near one for this to occur for values
            # far from 0.
            p = 0.0
            bits = 1

        size = 2**bits

        while True:
            # The logic here is a bit complicated and special cased to make it
            # play better with the shrinker.

            # We imagine partitioning the real interval [0, 1] into 2**n equal parts
            # and looking at each part and whether its interior is wholly <= p
            # or wholly >= p. At most one part can be neither.

            # We then pick a random part. If it's wholly on one side or the other
            # of p then we use that as the answer. If p is contained in the
            # interval then we start again with a new probability that is given
            # by the fraction of that interval that was <= our previous p.

            # We then take advantage of the fact that we have control of the
            # labelling to make this shrink better, using the following tricks:

            # If p is <= 0 or >= 1 the result of this coin is certain. We make sure
            # to write a byte to the data stream anyway so that these don't cause
            # difficulties when shrinking.
            if p <= 0:
                self._cd.draw_bits(1, forced=0)
                result = False
            elif p >= 1:
                self._cd.draw_bits(1, forced=1)
                result = True
            else:
                falsey = floor(size * (1 - p))
                truthy = floor(size * p)
                remainder = size * p - truthy

                if falsey + truthy == size:
                    partial = False
                else:
                    partial = True

                i = self._cd.draw_bits(
                    bits,
                    forced=None if forced is None else int(forced),
                    fake_forced=fake_forced,
                )

                # We always choose the region that causes us to repeat the loop as
                # the maximum value, so that shrinking the drawn bits never causes
                # us to need to draw more self._cd.
                if partial and i == size - 1:
                    p = remainder
                    continue
                if falsey == 0:
                    # Every other partition is truthy, so the result is true
                    result = True
                elif truthy == 0:
                    # Every other partition is falsey, so the result is false
                    result = False
                elif i <= 1:
                    # We special case so that zero is always false and 1 is always
                    # true which makes shrinking easier because we can always
                    # replace a truthy block with 1. This has the slightly weird
                    # property that shrinking from 2 to 1 can cause the result to
                    # grow, but the shrinker always tries 0 and 1 first anyway, so
                    # this will usually be fine.
                    result = bool(i)
                else:
                    # Originally everything in the region 0 <= i < falsey was false
                    # and everything above was true. We swapped one truthy element
                    # into this region, so the region becomes 0 <= i <= falsey
                    # except for i = 1. We know i > 1 here, so the test for truth
                    # becomes i > falsey.
                    result = i > falsey

            break
        return result

    def draw_integer(
        self,
        min_value: Optional[int] = None,
        max_value: Optional[int] = None,
        *,
        # weights are for choosing an element index from a bounded range
        weights: Optional[Sequence[float]] = None,
        shrink_towards: int = 0,
        forced: Optional[int] = None,
        fake_forced: bool = False,
    ) -> int:
        assert self._cd is not None

        if min_value is not None:
            shrink_towards = max(min_value, shrink_towards)
        if max_value is not None:
            shrink_towards = min(max_value, shrink_towards)

        # This is easy to build on top of our existing conjecture utils,
        # and it's easy to build sampled_from and weighted_coin on this.
        if weights is not None:
            assert min_value is not None
            assert max_value is not None

            sampler = Sampler(weights, observe=False)
            gap = max_value - shrink_towards

            forced_idx = None
            if forced is not None:
                if forced >= shrink_towards:
                    forced_idx = forced - shrink_towards
                else:
                    forced_idx = shrink_towards + gap - forced
            idx = sampler.sample(self._cd, forced=forced_idx, fake_forced=fake_forced)

            # For range -2..2, interpret idx = 0..4 as [0, 1, 2, -1, -2]
            if idx <= gap:
                return shrink_towards + idx
            else:
                return shrink_towards - (idx - gap)

        if min_value is None and max_value is None:
            return self._draw_unbounded_integer(forced=forced, fake_forced=fake_forced)

        if min_value is None:
            assert max_value is not None  # make mypy happy
            probe = max_value + 1
            while max_value < probe:
                probe = shrink_towards + self._draw_unbounded_integer(
                    forced=None if forced is None else forced - shrink_towards,
                    fake_forced=fake_forced,
                )
            return probe

        if max_value is None:
            assert min_value is not None
            probe = min_value - 1
            while probe < min_value:
                probe = shrink_towards + self._draw_unbounded_integer(
                    forced=None if forced is None else forced - shrink_towards,
                    fake_forced=fake_forced,
                )
            return probe

        return self._draw_bounded_integer(
            min_value,
            max_value,
            center=shrink_towards,
            forced=forced,
            fake_forced=fake_forced,
        )

    def draw_float(
        self,
        *,
        min_value: float = -math.inf,
        max_value: float = math.inf,
        allow_nan: bool = True,
        smallest_nonzero_magnitude: float,
        # TODO: consider supporting these float widths at the IR level in the
        # future.
        # width: Literal[16, 32, 64] = 64,
        # exclude_min and exclude_max handled higher up,
        forced: Optional[float] = None,
        fake_forced: bool = False,
    ) -> float:
        (
            sampler,
            forced_sign_bit,
            neg_clamper,
            pos_clamper,
            nasty_floats,
        ) = self._draw_float_init_logic(
            min_value=min_value,
            max_value=max_value,
            allow_nan=allow_nan,
            smallest_nonzero_magnitude=smallest_nonzero_magnitude,
        )

        assert self._cd is not None

        while True:
            # If `forced in nasty_floats`, then `forced` was *probably*
            # generated by drawing a nonzero index from the sampler. However, we
            # have no obligation to generate it that way when forcing. In particular,
            # i == 0 is able to produce all possible floats, and the forcing
            # logic is simpler if we assume this choice.
            forced_i = None if forced is None else 0
            i = (
                sampler.sample(self._cd, forced=forced_i, fake_forced=fake_forced)
                if sampler
                else 0
            )
            if i == 0:
                result = self._draw_float(
                    forced_sign_bit=forced_sign_bit,
                    forced=forced,
                    fake_forced=fake_forced,
                )
                if allow_nan and math.isnan(result):
                    clamped = result
                elif math.copysign(1.0, result) == -1:
                    assert neg_clamper is not None
                    clamped = -neg_clamper(-result)
                else:
                    assert pos_clamper is not None
                    clamped = pos_clamper(result)
                if clamped != result and not (math.isnan(result) and allow_nan):
                    self._draw_float(forced=clamped, fake_forced=fake_forced)
                    result = clamped
            else:
                result = nasty_floats[i - 1]
                # nan values generated via int_to_float break list membership:
                #
                #  >>> n = 18444492273895866368
                # >>> assert math.isnan(int_to_float(n))
                # >>> assert int_to_float(n) not in [int_to_float(n)]
                #
                # because int_to_float nans are not equal in the sense of either
                # `a == b` or `a is b`.
                #
                # This can lead to flaky errors when collections require unique
                # floats. I think what is happening is that in some places we
                # provide math.nan, and in others we provide
                # int_to_float(float_to_int(math.nan)), and which one gets used
                # is not deterministic across test iterations.
                #
                # As a (temporary?) fix, we'll *always* generate nan values which
                # are not equal in the identity sense.
                #
                # see also https://github.com/HypothesisWorks/hypothesis/issues/3926.
                if math.isnan(result):
                    result = int_to_float(float_to_int(result))

                self._draw_float(forced=result, fake_forced=fake_forced)

            return result

    def draw_string(
        self,
        intervals: IntervalSet,
        *,
        min_size: int = 0,
        max_size: Optional[int] = None,
        forced: Optional[str] = None,
        fake_forced: bool = False,
    ) -> str:
        if max_size is None:
            max_size = DRAW_STRING_DEFAULT_MAX_SIZE

        assert forced is None or min_size <= len(forced) <= max_size
        assert self._cd is not None

        average_size = min(
            max(min_size * 2, min_size + 5),
            0.5 * (min_size + max_size),
        )

        chars = []
        elements = many(
            self._cd,
            min_size=min_size,
            max_size=max_size,
            average_size=average_size,
            forced=None if forced is None else len(forced),
            fake_forced=fake_forced,
            observe=False,
        )
        while elements.more():
            forced_i: Optional[int] = None
            if forced is not None:
                c = forced[elements.count - 1]
                forced_i = intervals.index_from_char_in_shrink_order(c)

            if len(intervals) > 256:
                if self.draw_boolean(
                    0.2,
                    forced=None if forced_i is None else forced_i > 255,
                    fake_forced=fake_forced,
                ):
                    i = self._draw_bounded_integer(
                        256,
                        len(intervals) - 1,
                        forced=forced_i,
                        fake_forced=fake_forced,
                    )
                else:
                    i = self._draw_bounded_integer(
                        0, 255, forced=forced_i, fake_forced=fake_forced
                    )
            else:
                i = self._draw_bounded_integer(
                    0, len(intervals) - 1, forced=forced_i, fake_forced=fake_forced
                )

            chars.append(intervals.char_in_shrink_order(i))

        return "".join(chars)

    def draw_bytes(
        self, size: int, *, forced: Optional[bytes] = None, fake_forced: bool = False
    ) -> bytes:
        forced_i = None
        if forced is not None:
            forced_i = int_from_bytes(forced)
            size = len(forced)

        assert self._cd is not None
        return self._cd.draw_bits(
            8 * size, forced=forced_i, fake_forced=fake_forced
        ).to_bytes(size, "big")

    def _draw_float(
        self,
        forced_sign_bit: Optional[int] = None,
        *,
        forced: Optional[float] = None,
        fake_forced: bool = False,
    ) -> float:
        """
        Helper for draw_float which draws a random 64-bit float.
        """
        assert self._cd is not None

        if forced is not None:
            # sign_aware_lte(forced, -0.0) does not correctly handle the
            # math.nan case here.
            forced_sign_bit = math.copysign(1, forced) == -1
        is_negative = self._cd.draw_bits(
            1, forced=forced_sign_bit, fake_forced=fake_forced
        )
        f = lex_to_float(
            self._cd.draw_bits(
                64,
                forced=None if forced is None else float_to_lex(abs(forced)),
                fake_forced=fake_forced,
            )
        )
        return -f if is_negative else f

    def _draw_unbounded_integer(
        self, *, forced: Optional[int] = None, fake_forced: bool = False
    ) -> int:
        assert self._cd is not None
        forced_i = None
        if forced is not None:
            # Using any bucket large enough to contain this integer would be a
            # valid way to force it. This is because an n bit integer could have
            # been drawn from a bucket of size n, or from any bucket of size
            # m > n.
            # We'll always choose the smallest eligible bucket here.

            # We need an extra bit to handle forced signed integers. INT_SIZES
            # is interpreted as unsigned sizes.
            bit_size = forced.bit_length() + 1
            size = min(size for size in INT_SIZES if bit_size <= size)
            forced_i = INT_SIZES.index(size)

        size = INT_SIZES[
            INT_SIZES_SAMPLER.sample(self._cd, forced=forced_i, fake_forced=fake_forced)
        ]

        forced_r = None
        if forced is not None:
            forced_r = forced
            forced_r <<= 1
            if forced < 0:
                forced_r = -forced_r
                forced_r |= 1

        r = self._cd.draw_bits(size, forced=forced_r, fake_forced=fake_forced)
        sign = r & 1
        r >>= 1
        if sign:
            r = -r
        return r

    def _draw_bounded_integer(
        self,
        lower: int,
        upper: int,
        *,
        center: Optional[int] = None,
        forced: Optional[int] = None,
        fake_forced: bool = False,
        _vary_effective_size: bool = True,
    ) -> int:
        assert lower <= upper
        assert forced is None or lower <= forced <= upper
        assert self._cd is not None
        if lower == upper:
            # Write a value even when this is trivial so that when a bound depends
            # on other values we don't suddenly disappear when the gap shrinks to
            # zero - if that happens then often the data stream becomes misaligned
            # and we fail to shrink in cases where we really should be able to.
            self._cd.draw_bits(1, forced=0)
            return int(lower)

        if center is None:
            center = lower
        center = min(max(center, lower), upper)

        if center == upper:
            above = False
        elif center == lower:
            above = True
        else:
            force_above = None if forced is None else forced < center
            above = not self._cd.draw_bits(
                1, forced=force_above, fake_forced=fake_forced
            )

        if above:
            gap = upper - center
        else:
            gap = center - lower

        assert gap > 0

        bits = gap.bit_length()
        probe = gap + 1

        if (
            bits > 24
            and _vary_effective_size
            and self.draw_boolean(
                7 / 8, forced=None if forced is None else False, fake_forced=fake_forced
            )
        ):
            # For large ranges, we combine the uniform random distribution from draw_bits
            # with a weighting scheme with moderate chance.  Cutoff at 2 ** 24 so that our
            # choice of unicode characters is uniform but the 32bit distribution is not.
            idx = INT_SIZES_SAMPLER.sample(self._cd)
            force_bits = min(bits, INT_SIZES[idx])
            forced = self._draw_bounded_integer(
                lower=center if above else max(lower, center - 2**force_bits - 1),
                upper=center if not above else min(upper, center + 2**force_bits - 1),
                _vary_effective_size=False,
            )

            assert lower <= forced <= upper

        while probe > gap:
            probe = self._cd.draw_bits(
                bits,
                forced=None if forced is None else abs(forced - center),
                fake_forced=fake_forced,
            )

        if above:
            result = center + probe
        else:
            result = center - probe

        assert lower <= result <= upper
        assert forced is None or result == forced, (result, forced, center, above)
        return result

    @classmethod
    def _draw_float_init_logic(
        cls,
        *,
        min_value: float,
        max_value: float,
        allow_nan: bool,
        smallest_nonzero_magnitude: float,
    ) -> Tuple[
        Optional[Sampler],
        Optional[Literal[0, 1]],
        Optional[Callable[[float], float]],
        Optional[Callable[[float], float]],
        List[float],
    ]:
        """
        Caches initialization logic for draw_float, as an alternative to
        computing this for *every* float draw.
        """
        # float_to_int allows us to distinguish between e.g. -0.0 and 0.0,
        # even in light of hash(-0.0) == hash(0.0) and -0.0 == 0.0.
        key = (
            float_to_int(min_value),
            float_to_int(max_value),
            allow_nan,
            float_to_int(smallest_nonzero_magnitude),
        )
        if key in FLOAT_INIT_LOGIC_CACHE:
            return FLOAT_INIT_LOGIC_CACHE[key]

        result = cls._compute_draw_float_init_logic(
            min_value=min_value,
            max_value=max_value,
            allow_nan=allow_nan,
            smallest_nonzero_magnitude=smallest_nonzero_magnitude,
        )
        FLOAT_INIT_LOGIC_CACHE[key] = result
        return result

    @staticmethod
    def _compute_draw_float_init_logic(
        *,
        min_value: float,
        max_value: float,
        allow_nan: bool,
        smallest_nonzero_magnitude: float,
    ) -> Tuple[
        Optional[Sampler],
        Optional[Literal[0, 1]],
        Optional[Callable[[float], float]],
        Optional[Callable[[float], float]],
        List[float],
    ]:
        if smallest_nonzero_magnitude == 0.0:  # pragma: no cover
            raise FloatingPointError(
                "Got allow_subnormal=True, but we can't represent subnormal floats "
                "right now, in violation of the IEEE-754 floating-point "
                "specification.  This is usually because something was compiled with "
                "-ffast-math or a similar option, which sets global processor state.  "
                "See https://simonbyrne.github.io/notes/fastmath/ for a more detailed "
                "writeup - and good luck!"
            )

        def permitted(f):
            assert isinstance(f, float)
            if math.isnan(f):
                return allow_nan
            if 0 < abs(f) < smallest_nonzero_magnitude:
                return False
            return sign_aware_lte(min_value, f) and sign_aware_lte(f, max_value)

        boundary_values = [
            min_value,
            next_up(min_value),
            min_value + 1,
            max_value - 1,
            next_down(max_value),
            max_value,
        ]
        nasty_floats = [f for f in NASTY_FLOATS + boundary_values if permitted(f)]
        weights = [0.2 * len(nasty_floats)] + [0.8] * len(nasty_floats)
        sampler = Sampler(weights, observe=False) if nasty_floats else None

        pos_clamper = neg_clamper = None
        if sign_aware_lte(0.0, max_value):
            pos_min = max(min_value, smallest_nonzero_magnitude)
            allow_zero = sign_aware_lte(min_value, 0.0)
            pos_clamper = make_float_clamper(pos_min, max_value, allow_zero=allow_zero)
        if sign_aware_lte(min_value, -0.0):
            neg_max = min(max_value, -smallest_nonzero_magnitude)
            allow_zero = sign_aware_lte(-0.0, max_value)
            neg_clamper = make_float_clamper(
                -neg_max, -min_value, allow_zero=allow_zero
            )

        forced_sign_bit: Optional[Literal[0, 1]] = None
        if (pos_clamper is None) != (neg_clamper is None):
            forced_sign_bit = 1 if neg_clamper else 0

        return (sampler, forced_sign_bit, neg_clamper, pos_clamper, nasty_floats)


# The set of available `PrimitiveProvider`s, by name.  Other libraries, such as
# crosshair, can implement this interface and add themselves; at which point users
# can configure which backend to use via settings.   Keys are the name of the library,
# which doubles as the backend= setting, and values are importable class names.
#
# NOTE: this is a temporary interface.  We DO NOT promise to continue supporting it!
#       (but if you want to experiment and don't mind breakage, here you go)
AVAILABLE_PROVIDERS = {
    "hypothesis": "hypothesis.internal.conjecture.data.HypothesisProvider",
}


class ConjectureData:
    @classmethod
    def for_buffer(
        cls,
        buffer: Union[List[int], bytes],
        *,
        observer: Optional[DataObserver] = None,
        provider: Union[type, PrimitiveProvider] = HypothesisProvider,
    ) -> "ConjectureData":
        return cls(
            len(buffer), buffer, random=None, observer=observer, provider=provider
        )

    @classmethod
    def for_ir_tree(
        cls,
        ir_tree_prefix: List[IRNode],
        *,
        observer: Optional[DataObserver] = None,
        provider: Union[type, PrimitiveProvider] = HypothesisProvider,
        max_length: Optional[int] = None,
    ) -> "ConjectureData":
        from hypothesis.internal.conjecture.engine import BUFFER_SIZE

        return cls(
            max_length=BUFFER_SIZE if max_length is None else max_length,
            prefix=b"",
            random=None,
            ir_tree_prefix=ir_tree_prefix,
            observer=observer,
            provider=provider,
        )

    def __init__(
        self,
        max_length: int,
        prefix: Union[List[int], bytes, bytearray],
        *,
        random: Optional[Random] = None,
        observer: Optional[DataObserver] = None,
        provider: Union[type, PrimitiveProvider] = HypothesisProvider,
        ir_tree_prefix: Optional[List[IRNode]] = None,
    ) -> None:
        if observer is None:
            observer = DataObserver()
        assert isinstance(observer, DataObserver)
        self._bytes_drawn = 0
        self.observer = observer
        self.max_length = max_length
        self.is_find = False
        self.overdraw = 0
        self.prefix = bytes(prefix)
        self.random = random
        self.provider = provider(self) if isinstance(provider, type) else provider
        assert isinstance(self.provider, PrimitiveProvider)

        if ir_tree_prefix is None:
            assert (
                random is not None
                or max_length <= len(prefix)
                or not isinstance(self.provider, HypothesisProvider)
            )

        self.blocks = Blocks(self)
        self.buffer: "Union[bytes, bytearray]" = bytearray()
        self.index = 0
        self.output = ""
        self.status = Status.VALID
        self.frozen = False
        global global_test_counter
        self.testcounter = global_test_counter
        global_test_counter += 1
        self.start_time = time.perf_counter()
        self.gc_start_time = gc_cumulative_time()
        self.events: Dict[str, Union[str, int, float]] = {}
        self.forced_indices: "Set[int]" = set()
        self.interesting_origin: Optional[InterestingOrigin] = None
        self.draw_times: "Dict[str, float]" = {}
        self._stateful_run_times: "DefaultDict[str, float]" = defaultdict(float)
        self.max_depth = 0
        self.has_discards = False

        self.__result: "Optional[ConjectureResult]" = None

        # Observations used for targeted search.  They'll be aggregated in
        # ConjectureRunner.generate_new_examples and fed to TargetSelector.
        self.target_observations: TargetObservations = {}

        # Tags which indicate something about which part of the search space
        # this example is in. These are used to guide generation.
        self.tags: "Set[StructuralCoverageTag]" = set()
        self.labels_for_structure_stack: "List[Set[int]]" = []

        # Normally unpopulated but we need this in the niche case
        # that self.as_result() is Overrun but we still want the
        # examples for reporting purposes.
        self.__examples: "Optional[Examples]" = None

        # We want the top level example to have depth 0, so we start
        # at -1.
        self.depth = -1
        self._example_record = ExampleRecord()

        # Slice indices for discrete reportable parts that which-parts-matter can
        # try varying, to report if the minimal example always fails anyway.
        self.arg_slices: Set[Tuple[int, int]] = set()
        self.slice_comments: Dict[Tuple[int, int], str] = {}
        self._observability_args: Dict[str, Any] = {}
        self._observability_predicates: defaultdict = defaultdict(
            lambda: {"satisfied": 0, "unsatisfied": 0}
        )

        self.extra_information = ExtraInformation()

        self.ir_tree_nodes = ir_tree_prefix
        self.misaligned_at: Optional[MisalignedAt] = None
        self._node_index = 0
        self.start_example(TOP_LABEL)

    def __repr__(self):
        return "ConjectureData(%s, %d bytes%s)" % (
            self.status.name,
            len(self.buffer),
            ", frozen" if self.frozen else "",
        )

    # A bit of explanation of the `observe` and `fake_forced` arguments in our
    # draw_* functions.
    #
    # There are two types of draws: sub-ir and super-ir. For instance, some ir
    # nodes use `many`, which in turn calls draw_boolean. But some strategies
    # also use many, at the super-ir level. We don't want to write sub-ir draws
    # to the DataTree (and consequently use them when computing novel prefixes),
    # since they are fully recorded by writing the ir node itself.
    # But super-ir draws are not included in the ir node, so we do want to write
    # these to the tree.
    #
    # `observe` formalizes this distinction. The draw will only be written to
    # the DataTree if observe is True.
    #
    # `fake_forced` deals with a different problem. We use `forced=` to convert
    # ir prefixes, which are potentially from other backends, into our backing
    # bits representation. This works fine, except using `forced=` in this way
    # also sets `was_forced=True` for all blocks, even those that weren't forced
    # in the traditional way. The shrinker chokes on this due to thinking that
    # nothing can be modified.
    #
    # Setting `fake_forced` to true says that yes, we want to force a particular
    # value to be returned, but we don't want to treat that block as fixed for
    # e.g. the shrinker.

    def draw_integer(
        self,
        min_value: Optional[int] = None,
        max_value: Optional[int] = None,
        *,
        # weights are for choosing an element index from a bounded range
        weights: Optional[Sequence[float]] = None,
        shrink_towards: int = 0,
        forced: Optional[int] = None,
        fake_forced: bool = False,
        observe: bool = True,
    ) -> int:
        # Validate arguments
        if weights is not None:
            assert min_value is not None
            assert max_value is not None
            width = max_value - min_value + 1
            assert width <= 255  # arbitrary practical limit
            assert len(weights) == width

        if forced is not None and (min_value is None or max_value is None):
            # We draw `forced=forced - shrink_towards` here internally, after clamping.
            # If that grows larger than a 128 bit signed integer, we can't represent it.
            # Disallow this combination for now.
            # Note that bit_length() = 128 -> signed bit size = 129.
            _shrink_towards = shrink_towards
            if min_value is not None:
                _shrink_towards = max(min_value, _shrink_towards)
            if max_value is not None:
                _shrink_towards = min(max_value, _shrink_towards)

            assert (forced - _shrink_towards).bit_length() < 128
        if forced is not None and min_value is not None:
            assert min_value <= forced
        if forced is not None and max_value is not None:
            assert forced <= max_value

        kwargs: IntegerKWargs = self._pooled_kwargs(
            "integer",
            {
                "min_value": min_value,
                "max_value": max_value,
                "weights": weights,
                "shrink_towards": shrink_towards,
            },
        )

        if self.ir_tree_nodes is not None and observe:
            node_value = self._pop_ir_tree_node("integer", kwargs, forced=forced)
            if forced is None:
                assert isinstance(node_value, int)
                forced = node_value
                fake_forced = True

        value = self.provider.draw_integer(
            **kwargs, forced=forced, fake_forced=fake_forced
        )
        if observe:
            self.observer.draw_integer(
                value, kwargs=kwargs, was_forced=forced is not None and not fake_forced
            )
            self._example_record.record_ir_draw(
                "integer",
                value,
                kwargs=kwargs,
                was_forced=forced is not None and not fake_forced,
            )
        return value

    def draw_float(
        self,
        min_value: float = -math.inf,
        max_value: float = math.inf,
        *,
        allow_nan: bool = True,
        smallest_nonzero_magnitude: float = SMALLEST_SUBNORMAL,
        # TODO: consider supporting these float widths at the IR level in the
        # future.
        # width: Literal[16, 32, 64] = 64,
        # exclude_min and exclude_max handled higher up,
        forced: Optional[float] = None,
        fake_forced: bool = False,
        observe: bool = True,
    ) -> float:
        assert smallest_nonzero_magnitude > 0
        assert not math.isnan(min_value)
        assert not math.isnan(max_value)

        if forced is not None:
            assert allow_nan or not math.isnan(forced)
            assert math.isnan(forced) or (
                sign_aware_lte(min_value, forced) and sign_aware_lte(forced, max_value)
            )

        kwargs: FloatKWargs = self._pooled_kwargs(
            "float",
            {
                "min_value": min_value,
                "max_value": max_value,
                "allow_nan": allow_nan,
                "smallest_nonzero_magnitude": smallest_nonzero_magnitude,
            },
        )

        if self.ir_tree_nodes is not None and observe:
            node_value = self._pop_ir_tree_node("float", kwargs, forced=forced)
            if forced is None:
                assert isinstance(node_value, float)
                forced = node_value
                fake_forced = True

        value = self.provider.draw_float(
            **kwargs, forced=forced, fake_forced=fake_forced
        )
        if observe:
            self.observer.draw_float(
                value, kwargs=kwargs, was_forced=forced is not None and not fake_forced
            )
            self._example_record.record_ir_draw(
                "float",
                value,
                kwargs=kwargs,
                was_forced=forced is not None and not fake_forced,
            )
        return value

    def draw_string(
        self,
        intervals: IntervalSet,
        *,
        min_size: int = 0,
        max_size: Optional[int] = None,
        forced: Optional[str] = None,
        fake_forced: bool = False,
        observe: bool = True,
    ) -> str:
        assert forced is None or min_size <= len(forced)

        kwargs: StringKWargs = self._pooled_kwargs(
            "string",
            {
                "intervals": intervals,
                "min_size": min_size,
                "max_size": max_size,
            },
        )
        if self.ir_tree_nodes is not None and observe:
            node_value = self._pop_ir_tree_node("string", kwargs, forced=forced)
            if forced is None:
                assert isinstance(node_value, str)
                forced = node_value
                fake_forced = True

        value = self.provider.draw_string(
            **kwargs, forced=forced, fake_forced=fake_forced
        )
        if observe:
            self.observer.draw_string(
                value, kwargs=kwargs, was_forced=forced is not None and not fake_forced
            )
            self._example_record.record_ir_draw(
                "string",
                value,
                kwargs=kwargs,
                was_forced=forced is not None and not fake_forced,
            )
        return value

    def draw_bytes(
        self,
        # TODO move to min_size and max_size here.
        size: int,
        *,
        forced: Optional[bytes] = None,
        fake_forced: bool = False,
        observe: bool = True,
    ) -> bytes:
        assert forced is None or len(forced) == size
        assert size >= 0

        kwargs: BytesKWargs = self._pooled_kwargs("bytes", {"size": size})

        if self.ir_tree_nodes is not None and observe:
            node_value = self._pop_ir_tree_node("bytes", kwargs, forced=forced)
            if forced is None:
                assert isinstance(node_value, bytes)
                forced = node_value
                fake_forced = True

        value = self.provider.draw_bytes(
            **kwargs, forced=forced, fake_forced=fake_forced
        )
        if observe:
            self.observer.draw_bytes(
                value, kwargs=kwargs, was_forced=forced is not None and not fake_forced
            )
            self._example_record.record_ir_draw(
                "bytes",
                value,
                kwargs=kwargs,
                was_forced=forced is not None and not fake_forced,
            )
        return value

    def draw_boolean(
        self,
        p: float = 0.5,
        *,
        forced: Optional[bool] = None,
        fake_forced: bool = False,
        observe: bool = True,
    ) -> bool:
        # Internally, we treat probabilities lower than 1 / 2**64 as
        # unconditionally false.
        #
        # Note that even if we lift this 64 bit restriction in the future, p
        # cannot be 0 (1) when forced is True (False).
        eps = 2 ** (-64) if isinstance(self.provider, HypothesisProvider) else 0
        assert (forced is not True) or (0 + eps) < p
        assert (forced is not False) or p < (1 - eps)

        kwargs: BooleanKWargs = self._pooled_kwargs("boolean", {"p": p})

        if self.ir_tree_nodes is not None and observe:
            node_value = self._pop_ir_tree_node("boolean", kwargs, forced=forced)
            if forced is None:
                assert isinstance(node_value, bool)
                forced = node_value
                fake_forced = True

        value = self.provider.draw_boolean(
            **kwargs, forced=forced, fake_forced=fake_forced
        )
        if observe:
            self.observer.draw_boolean(
                value, kwargs=kwargs, was_forced=forced is not None and not fake_forced
            )
            self._example_record.record_ir_draw(
                "boolean",
                value,
                kwargs=kwargs,
                was_forced=forced is not None and not fake_forced,
            )
        return value

    def _pooled_kwargs(self, ir_type, kwargs):
        """Memoize common dictionary objects to reduce memory pressure."""
        # caching runs afoul of nondeterminism checks
        if self.provider.avoid_realization:
            return kwargs

        key = []
        for k, v in kwargs.items():
            if ir_type == "float" and k in ["min_value", "max_value"]:
                # handle -0.0 vs 0.0, etc.
                v = float_to_int(v)
            elif ir_type == "integer" and k == "weights":
                # make hashable
                v = v if v is None else tuple(v)
            key.append((k, v))

        key = (ir_type, *sorted(key))

        try:
            return POOLED_KWARGS_CACHE[key]
        except KeyError:
            POOLED_KWARGS_CACHE[key] = kwargs
            return kwargs

    def _pop_ir_tree_node(
        self, ir_type: IRTypeName, kwargs: IRKWargsType, *, forced: Optional[IRType]
    ) -> IRType:
        from hypothesis.internal.conjecture.engine import BUFFER_SIZE

        assert self.ir_tree_nodes is not None

        if self._node_index == len(self.ir_tree_nodes):
            self.mark_overrun()

        node = self.ir_tree_nodes[self._node_index]
        value = node.value
        # If we're trying to:
        # * draw a different ir type at the same location
        # * draw the same ir type with a different kwargs
        #
        # then we call this a misalignment, because the choice sequence has
        # slipped from what we expected at some point. An easy misalignment is
        #
        #   st.one_of(st.integers(0, 100), st.integers(101, 200))
        #
        # where the choice sequence [0, 100] has kwargs {min_value: 0, max_value: 100}
        # at position 2, but [0, 101] has kwargs {min_value: 101, max_value: 200} at
        # position 2.
        #
        # When we see a misalignment, we can't offer up the stored node value as-is.
        # We need to make it appropriate for the requested kwargs and ir type.
        # Right now we do that by using bytes as the intermediary to convert between
        # ir types/kwargs. In the future we'll probably use the index into a custom
        # ordering for an (ir_type, kwargs) pair.
        if node.ir_type != ir_type or not ir_value_permitted(
            node.value, node.ir_type, kwargs
        ):
            # only track first misalignment for now.
            if self.misaligned_at is None:
                self.misaligned_at = (self._node_index, ir_type, kwargs, forced)
            (_value, buffer) = ir_to_buffer(
                node.ir_type, node.kwargs, forced=node.value
            )
            try:
                value = buffer_to_ir(
                    ir_type, kwargs, buffer=buffer + bytes(BUFFER_SIZE - len(buffer))
                )
            except StopTest:
                # must have been an overrun.
                #
                # maybe we should fall back to to an arbitrary small value here
                # instead? eg
                #   buffer_to_ir(ir_type, kwargs, buffer=bytes(BUFFER_SIZE))
                self.mark_overrun()

        self._node_index += 1
        return value

    def as_result(self) -> Union[ConjectureResult, _Overrun]:
        """Convert the result of running this test into
        either an Overrun object or a ConjectureResult."""

        assert self.frozen
        if self.status == Status.OVERRUN:
            return Overrun
        if self.__result is None:
            self.__result = ConjectureResult(
                status=self.status,
                interesting_origin=self.interesting_origin,
                buffer=self.buffer,
                examples=self.examples,
                blocks=self.blocks,
                output=self.output,
                extra_information=(
                    self.extra_information
                    if self.extra_information.has_information()
                    else None
                ),
                has_discards=self.has_discards,
                target_observations=self.target_observations,
                tags=frozenset(self.tags),
                forced_indices=frozenset(self.forced_indices),
                arg_slices=self.arg_slices,
                slice_comments=self.slice_comments,
                misaligned_at=self.misaligned_at,
            )
            assert self.__result is not None
            self.blocks.transfer_ownership(self.__result)
        return self.__result

    def __assert_not_frozen(self, name: str) -> None:
        if self.frozen:
            raise Frozen(f"Cannot call {name} on frozen ConjectureData")

    def note(self, value: Any) -> None:
        self.__assert_not_frozen("note")
        if not isinstance(value, str):
            value = repr(value)
        self.output += value

    def draw(
        self,
        strategy: "SearchStrategy[Ex]",
        label: Optional[int] = None,
        observe_as: Optional[str] = None,
    ) -> "Ex":
        if self.is_find and not strategy.supports_find:
            raise InvalidArgument(
                f"Cannot use strategy {strategy!r} within a call to find "
                "(presumably because it would be invalid after the call had ended)."
            )

        at_top_level = self.depth == 0
        start_time = None
        if at_top_level:
            # We start this timer early, because accessing attributes on a LazyStrategy
            # can be almost arbitrarily slow.  In cases like characters() and text()
            # where we cache something expensive, this led to Flaky deadline errors!
            # See https://github.com/HypothesisWorks/hypothesis/issues/2108
            start_time = time.perf_counter()
            gc_start_time = gc_cumulative_time()

        strategy.validate()

        if strategy.is_empty:
            self.mark_invalid(f"empty strategy {self!r}")

        if self.depth >= MAX_DEPTH:
            self.mark_invalid("max depth exceeded")

        if label is None:
            assert isinstance(strategy.label, int)
            label = strategy.label
        self.start_example(label=label)
        try:
            if not at_top_level:
                return strategy.do_draw(self)
            assert start_time is not None
            key = observe_as or f"generate:unlabeled_{len(self.draw_times)}"
            try:
                strategy.validate()
                try:
                    return strategy.do_draw(self)
                finally:
                    # Subtract the time spent in GC to avoid overcounting, as it is
                    # accounted for at the overall example level.
                    in_gctime = gc_cumulative_time() - gc_start_time
                    self.draw_times[key] = time.perf_counter() - start_time - in_gctime
            except Exception as err:
                add_note(err, f"while generating {key[9:]!r} from {strategy!r}")
                raise
        finally:
            self.stop_example()

    def start_example(self, label: int) -> None:
        self.__assert_not_frozen("start_example")
        self.depth += 1
        # Logically it would make sense for this to just be
        # ``self.depth = max(self.depth, self.max_depth)``, which is what it used to
        # be until we ran the code under tracemalloc and found a rather significant
        # chunk of allocation was happening here. This was presumably due to varargs
        # or the like, but we didn't investigate further given that it was easy
        # to fix with this check.
        if self.depth > self.max_depth:
            self.max_depth = self.depth
        self._example_record.start_example(label)
        self.labels_for_structure_stack.append({label})

    def stop_example(self, *, discard: bool = False) -> None:
        if self.frozen:
            return
        if discard:
            self.has_discards = True
        self.depth -= 1
        assert self.depth >= -1
        self._example_record.stop_example(discard=discard)

        labels_for_structure = self.labels_for_structure_stack.pop()

        if not discard:
            if self.labels_for_structure_stack:
                self.labels_for_structure_stack[-1].update(labels_for_structure)
            else:
                self.tags.update([structural_coverage(l) for l in labels_for_structure])

        if discard:
            # Once we've discarded an example, every test case starting with
            # this prefix contains discards. We prune the tree at that point so
            # as to avoid future test cases bothering with this region, on the
            # assumption that some example that you could have used instead
            # there would *not* trigger the discard. This greatly speeds up
            # test case generation in some cases, because it allows us to
            # ignore large swathes of the search space that are effectively
            # redundant.
            #
            # A scenario that can cause us problems but which we deliberately
            # have decided not to support is that if there are side effects
            # during data generation then you may end up with a scenario where
            # every good test case generates a discard because the discarded
            # section sets up important things for later. This is not terribly
            # likely and all that you see in this case is some degradation in
            # quality of testing, so we don't worry about it.
            #
            # Note that killing the branch does *not* mean we will never
            # explore below this point, and in particular we may do so during
            # shrinking. Any explicit request for a data object that starts
            # with the branch here will work just fine, but novel prefix
            # generation will avoid it, and we can use it to detect when we
            # have explored the entire tree (up to redundancy).

            self.observer.kill_branch()

    @property
    def examples(self) -> Examples:
        assert self.frozen
        if self.__examples is None:
            self.__examples = Examples(record=self._example_record, blocks=self.blocks)
        return self.__examples

    def freeze(self) -> None:
        if self.frozen:
            assert isinstance(self.buffer, bytes)
            return
        self.finish_time = time.perf_counter()
        self.gc_finish_time = gc_cumulative_time()
        assert len(self.buffer) == self.index

        # Always finish by closing all remaining examples so that we have a
        # valid tree.
        while self.depth >= 0:
            self.stop_example()

<<<<<<< HEAD
        self._example_record.freeze()

=======
        self.__example_record.freeze()
>>>>>>> eaafdfca
        self.frozen = True
        self.buffer = bytes(self.buffer)
        self.observer.conclude_test(self.status, self.interesting_origin)

    def choice(
        self,
        values: Sequence[T],
        *,
        forced: Optional[T] = None,
        fake_forced: bool = False,
        observe: bool = True,
    ) -> T:
        forced_i = None if forced is None else values.index(forced)
        i = self.draw_integer(
            0,
            len(values) - 1,
            forced=forced_i,
            fake_forced=fake_forced,
            observe=observe,
        )
        return values[i]

    def draw_bits(
        self, n: int, *, forced: Optional[int] = None, fake_forced: bool = False
    ) -> int:
        """Return an ``n``-bit integer from the underlying source of
        bytes. If ``forced`` is set to an integer will instead
        ignore the underlying source and simulate a draw as if it had
        returned that integer."""
        self.__assert_not_frozen("draw_bits")
        if n == 0:
            return 0
        assert n > 0
        n_bytes = bits_to_bytes(n)
        self.__check_capacity(n_bytes)

        if forced is not None:
            buf = int_to_bytes(forced, n_bytes)
        elif self._bytes_drawn < len(self.prefix):
            index = self._bytes_drawn
            buf = self.prefix[index : index + n_bytes]
            if len(buf) < n_bytes:
                assert self.random is not None
                buf += uniform(self.random, n_bytes - len(buf))
        else:
            assert self.random is not None
            buf = uniform(self.random, n_bytes)
        buf = bytearray(buf)
        self._bytes_drawn += n_bytes

        assert len(buf) == n_bytes

        # If we have a number of bits that is not a multiple of 8
        # we have to mask off the high bits.
        buf[0] &= BYTE_MASKS[n % 8]
        buf = bytes(buf)
        result = int_from_bytes(buf)

        self._example_record.draw_bits()

        initial = self.index

        assert isinstance(self.buffer, bytearray)
        self.buffer.extend(buf)
        self.index = len(self.buffer)

        if forced is not None and not fake_forced:
            self.forced_indices.update(range(initial, self.index))

        self.blocks.add_endpoint(self.index)

        assert result.bit_length() <= n
        return result

    def __check_capacity(self, n: int) -> None:
        if self.index + n > self.max_length:
            self.mark_overrun()

    def conclude_test(
        self,
        status: Status,
        interesting_origin: Optional[InterestingOrigin] = None,
    ) -> NoReturn:
        assert (interesting_origin is None) or (status == Status.INTERESTING)
        self.__assert_not_frozen("conclude_test")
        self.interesting_origin = interesting_origin
        self.status = status
        self.freeze()
        raise StopTest(self.testcounter)

    def mark_interesting(
        self, interesting_origin: Optional[InterestingOrigin] = None
    ) -> NoReturn:
        self.conclude_test(Status.INTERESTING, interesting_origin)

    def mark_invalid(self, why: Optional[str] = None) -> NoReturn:
        if why is not None:
            self.events["invalid because"] = why
        self.conclude_test(Status.INVALID)

    def mark_overrun(self) -> NoReturn:
        self.conclude_test(Status.OVERRUN)


def bits_to_bytes(n: int) -> int:
    """The number of bytes required to represent an n-bit number.
    Equivalent to (n + 7) // 8, but slightly faster. This really is
    called enough times that that matters."""
    return (n + 7) >> 3


def ir_to_buffer(ir_type, kwargs, *, forced=None, random=None):
    from hypothesis.internal.conjecture.engine import BUFFER_SIZE

    if forced is None:
        assert random is not None

    cd = ConjectureData(
        max_length=BUFFER_SIZE,
        # buffer doesn't matter if forced is passed since we're forcing the sole draw
        prefix=b"" if forced is None else bytes(BUFFER_SIZE),
        random=random,
    )
    value = getattr(cd.provider, f"draw_{ir_type}")(**kwargs, forced=forced)
    return (value, cd.buffer)


def buffer_to_ir(ir_type, kwargs, *, buffer):
    cd = ConjectureData.for_buffer(buffer)
    return getattr(cd.provider, f"draw_{ir_type}")(**kwargs)<|MERGE_RESOLUTION|>--- conflicted
+++ resolved
@@ -2583,12 +2583,8 @@
         while self.depth >= 0:
             self.stop_example()
 
-<<<<<<< HEAD
         self._example_record.freeze()
 
-=======
-        self.__example_record.freeze()
->>>>>>> eaafdfca
         self.frozen = True
         self.buffer = bytes(self.buffer)
         self.observer.conclude_test(self.status, self.interesting_origin)
