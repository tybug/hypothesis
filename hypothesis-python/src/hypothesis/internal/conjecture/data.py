# This file is part of Hypothesis, which may be found at
# https://github.com/HypothesisWorks/hypothesis/
#
# Copyright the Hypothesis Authors.
# Individual contributors are listed in AUTHORS.rst and the git log.
#
# This Source Code Form is subject to the terms of the Mozilla Public License,
# v. 2.0. If a copy of the MPL was not distributed with this file, You can
# obtain one at https://mozilla.org/MPL/2.0/.

import abc
import contextlib
import math
import time
from collections import defaultdict
from enum import IntEnum
from random import Random
from sys import float_info
from typing import (
    TYPE_CHECKING,
    Any,
    Callable,
    DefaultDict,
    Dict,
    FrozenSet,
    Iterable,
    Iterator,
    List,
    Literal,
    NoReturn,
    Optional,
    Sequence,
    Set,
    Tuple,
    Type,
    TypedDict,
    TypeVar,
    Union,
)

import attr

from hypothesis.errors import Frozen, InvalidArgument, StopTest
from hypothesis.internal.cache import LRUCache
from hypothesis.internal.compat import add_note, floor, int_from_bytes, int_to_bytes
from hypothesis.internal.conjecture.floats import float_to_lex, lex_to_float
from hypothesis.internal.conjecture.junkdrawer import (
    IntList,
    gc_cumulative_time,
    uniform,
)
from hypothesis.internal.conjecture.utils import (
    INT_SIZES,
    INT_SIZES_SAMPLER,
    Sampler,
    calc_label_from_name,
    many,
)
from hypothesis.internal.floats import (
    SIGNALING_NAN,
    SMALLEST_SUBNORMAL,
    float_to_int,
    int_to_float,
    make_float_clamper,
    next_down,
    next_up,
    sign_aware_lte,
)
from hypothesis.internal.intervalsets import IntervalSet

if TYPE_CHECKING:
    from typing import TypeAlias

    from typing_extensions import dataclass_transform

    from hypothesis.strategies import SearchStrategy
    from hypothesis.strategies._internal.strategies import Ex
else:
    TypeAlias = object

    def dataclass_transform():
        def wrapper(tp):
            return tp

        return wrapper


TOP_LABEL = calc_label_from_name("top")
InterestingOrigin = Tuple[
    Type[BaseException], str, int, Tuple[Any, ...], Tuple[Tuple[Any, ...], ...]
]
TargetObservations = Dict[str, Union[int, float]]

T = TypeVar("T")


class IntegerKWargs(TypedDict):
    min_value: Optional[int]
    max_value: Optional[int]
    weights: Optional[Sequence[float]]
    shrink_towards: int


class FloatKWargs(TypedDict):
    min_value: float
    max_value: float
    allow_nan: bool
    smallest_nonzero_magnitude: float


class StringKWargs(TypedDict):
    intervals: IntervalSet
    min_size: int
    max_size: int


class BytesKWargs(TypedDict):
    min_size: int
<<<<<<< HEAD
    max_size: Optional[int]
=======
    max_size: int
>>>>>>> a64b71c7


class BooleanKWargs(TypedDict):
    p: float


IRType: TypeAlias = Union[int, str, bool, float, bytes]
IRKWargsType: TypeAlias = Union[
    IntegerKWargs, FloatKWargs, StringKWargs, BytesKWargs, BooleanKWargs
]
IRTypeName: TypeAlias = Literal["integer", "string", "boolean", "float", "bytes"]
# index, ir_type, kwargs, forced
MisalignedAt: TypeAlias = Tuple[int, IRTypeName, IRKWargsType, Optional[IRType]]


class ExtraInformation:
    """A class for holding shared state on a ``ConjectureData`` that should
    be added to the final ``ConjectureResult``."""

    def __repr__(self) -> str:
        return "ExtraInformation({})".format(
            ", ".join(f"{k}={v!r}" for k, v in self.__dict__.items()),
        )

    def has_information(self) -> bool:
        return bool(self.__dict__)


class Status(IntEnum):
    OVERRUN = 0
    INVALID = 1
    VALID = 2
    INTERESTING = 3

    def __repr__(self) -> str:
        return f"Status.{self.name}"


@dataclass_transform()
@attr.s(slots=True, frozen=True)
class StructuralCoverageTag:
    label: int = attr.ib()


STRUCTURAL_COVERAGE_CACHE: Dict[int, StructuralCoverageTag] = {}


def structural_coverage(label: int) -> StructuralCoverageTag:
    try:
        return STRUCTURAL_COVERAGE_CACHE[label]
    except KeyError:
        return STRUCTURAL_COVERAGE_CACHE.setdefault(label, StructuralCoverageTag(label))


NASTY_FLOATS = sorted(
    [
        0.0,
        0.5,
        1.1,
        1.5,
        1.9,
        1.0 / 3,
        10e6,
        10e-6,
        1.175494351e-38,
        next_up(0.0),
        float_info.min,
        float_info.max,
        3.402823466e38,
        9007199254740992,
        1 - 10e-6,
        2 + 10e-6,
        1.192092896e-07,
        2.2204460492503131e-016,
    ]
    + [2.0**-n for n in (24, 14, 149, 126)]  # minimum (sub)normals for float16,32
    + [float_info.min / n for n in (2, 10, 1000, 100_000)]  # subnormal in float64
    + [math.inf, math.nan] * 5
    + [SIGNALING_NAN],
    key=float_to_lex,
)
NASTY_FLOATS = list(map(float, NASTY_FLOATS))
NASTY_FLOATS.extend([-x for x in NASTY_FLOATS])

# These caches, especially the kwargs cache, can be quite hot and so we prefer
# LRUCache over LRUReusedCache for performance. We lose scan resistance, but
# that's probably fine here.
FLOAT_INIT_LOGIC_CACHE = LRUCache(4096)
POOLED_KWARGS_CACHE = LRUCache(4096)

COLLECTION_DEFAULT_MAX_SIZE = 10**10  # "arbitrarily large"


class Example:
    """Examples track the hierarchical structure of draws from the byte stream,
    within a single test run.

    Examples are created to mark regions of the byte stream that might be
    useful to the shrinker, such as:
    - The bytes used by a single draw from a strategy.
    - Useful groupings within a strategy, such as individual list elements.
    - Strategy-like helper functions that aren't first-class strategies.
    - Each lowest-level draw of bits or bytes from the byte stream.
    - A single top-level example that spans the entire input.

    Example-tracking allows the shrinker to try "high-level" transformations,
    such as rearranging or deleting the elements of a list, without having
    to understand their exact representation in the byte stream.

    Rather than store each ``Example`` as a rich object, it is actually
    just an index into the ``Examples`` class defined below. This has two
    purposes: Firstly, for most properties of examples we will never need
    to allocate storage at all, because most properties are not used on
    most examples. Secondly, by storing the properties as compact lists
    of integers, we save a considerable amount of space compared to
    Python's normal object size.

    This does have the downside that it increases the amount of allocation
    we do, and slows things down as a result, in some usage patterns because
    we repeatedly allocate the same Example or int objects, but it will
    often dramatically reduce our memory usage, so is worth it.
    """

    __slots__ = ("owner", "index")

    def __init__(self, owner: "Examples", index: int) -> None:
        self.owner = owner
        self.index = index

    def __eq__(self, other: object) -> bool:
        if self is other:
            return True
        if not isinstance(other, Example):
            return NotImplemented
        return (self.owner is other.owner) and (self.index == other.index)

    def __ne__(self, other: object) -> bool:
        if self is other:
            return False
        if not isinstance(other, Example):
            return NotImplemented
        return (self.owner is not other.owner) or (self.index != other.index)

    def __repr__(self) -> str:
        return f"examples[{self.index}]"

    @property
    def label(self) -> int:
        """A label is an opaque value that associates each example with its
        approximate origin, such as a particular strategy class or a particular
        kind of draw."""
        return self.owner.labels[self.owner.label_indices[self.index]]

    @property
    def parent(self):
        """The index of the example that this one is nested directly within."""
        if self.index == 0:
            return None
        return self.owner.parentage[self.index]

    @property
    def start(self) -> int:
        """The position of the start of this example in the byte stream."""
        return self.owner.starts[self.index]

    @property
    def end(self) -> int:
        """The position directly after the last byte in this byte stream.
        i.e. the example corresponds to the half open region [start, end).
        """
        return self.owner.ends[self.index]

    @property
    def ir_start(self) -> int:
        return self.owner.ir_starts[self.index]

    @property
    def ir_end(self) -> int:
        return self.owner.ir_ends[self.index]

    @property
    def depth(self):
        """Depth of this example in the example tree. The top-level example has a
        depth of 0."""
        return self.owner.depths[self.index]

    @property
    def trivial(self):
        """An example is "trivial" if it only contains forced bytes and zero bytes.
        All examples start out as trivial, and then get marked non-trivial when
        we see a byte that is neither forced nor zero."""
        return self.index in self.owner.trivial

    @property
    def discarded(self) -> bool:
        """True if this is example's ``stop_example`` call had ``discard`` set to
        ``True``. This means we believe that the shrinker should be able to delete
        this example completely, without affecting the value produced by its enclosing
        strategy. Typically set when a rejection sampler decides to reject a
        generated value and try again."""
        return self.index in self.owner.discarded

    @property
    def length(self) -> int:
        """The number of bytes in this example."""
        return self.end - self.start

    @property
    def ir_length(self) -> int:
        """The number of ir nodes in this example."""
        return self.ir_end - self.ir_start

    @property
    def children(self) -> "List[Example]":
        """The list of all examples with this as a parent, in increasing index
        order."""
        return [self.owner[i] for i in self.owner.children[self.index]]


class ExampleProperty:
    """There are many properties of examples that we calculate by
    essentially rerunning the test case multiple times based on the
    calls which we record in ExampleRecord.

    This class defines a visitor, subclasses of which can be used
    to calculate these properties.
    """

    def __init__(self, examples: "Examples"):
        self.example_stack: "List[int]" = []
        self.examples = examples
        self.bytes_read = 0
        self.example_count = 0
        self.block_count = 0
        self.ir_node_count = 0

    def run(self) -> Any:
        """Rerun the test case with this visitor and return the
        results of ``self.finish()``."""
        self.begin()
        blocks = self.examples.blocks
        for record in self.examples.trail:
            if record == DRAW_BITS_RECORD:
                self.bytes_read = blocks.endpoints[self.block_count]
                self.block(self.block_count)
                self.block_count += 1
            elif record == IR_NODE_RECORD:
                data = self.examples.ir_nodes[self.ir_node_count]
                self.ir_node(data)
                self.ir_node_count += 1
            elif record >= START_EXAMPLE_RECORD:
                self.__push(record - START_EXAMPLE_RECORD)
            else:
                assert record in (
                    STOP_EXAMPLE_DISCARD_RECORD,
                    STOP_EXAMPLE_NO_DISCARD_RECORD,
                )
                self.__pop(discarded=record == STOP_EXAMPLE_DISCARD_RECORD)
        return self.finish()

    def __push(self, label_index: int) -> None:
        i = self.example_count
        assert i < len(self.examples)
        self.start_example(i, label_index=label_index)
        self.example_count += 1
        self.example_stack.append(i)

    def __pop(self, *, discarded: bool) -> None:
        i = self.example_stack.pop()
        self.stop_example(i, discarded=discarded)

    def begin(self) -> None:
        """Called at the beginning of the run to initialise any
        relevant state."""
        self.result = IntList.of_length(len(self.examples))

    def start_example(self, i: int, label_index: int) -> None:
        """Called at the start of each example, with ``i`` the
        index of the example and ``label_index`` the index of
        its label in ``self.examples.labels``."""

    def block(self, i: int) -> None:
        """Called with each ``draw_bits`` call, with ``i`` the index of the
        corresponding block in ``self.examples.blocks``"""

    def stop_example(self, i: int, *, discarded: bool) -> None:
        """Called at the end of each example, with ``i`` the
        index of the example and ``discarded`` being ``True`` if ``stop_example``
        was called with ``discard=True``."""

    def ir_node(self, node: "IRNode") -> None:
        """Called when an ir node is drawn."""

    def finish(self) -> Any:
        return self.result


def calculated_example_property(cls: Type[ExampleProperty]) -> Any:
    """Given an ``ExampleProperty`` as above we use this decorator
    to transform it into a lazy property on the ``Examples`` class,
    which has as its value the result of calling ``cls.run()``,
    computed the first time the property is accessed.

    This has the slightly weird result that we are defining nested
    classes which get turned into properties."""
    name = cls.__name__
    cache_name = "__" + name

    def lazy_calculate(self: "Examples") -> IntList:
        result = getattr(self, cache_name, None)
        if result is None:
            result = cls(self).run()
            setattr(self, cache_name, result)
        return result

    lazy_calculate.__name__ = cls.__name__
    lazy_calculate.__qualname__ = cls.__qualname__
    return property(lazy_calculate)


DRAW_BITS_RECORD = 0
STOP_EXAMPLE_DISCARD_RECORD = 1
STOP_EXAMPLE_NO_DISCARD_RECORD = 2
START_EXAMPLE_RECORD = 3

IR_NODE_RECORD = calc_label_from_name("ir draw record")


class ExampleRecord:
    """Records the series of ``start_example``, ``stop_example``, and
    ``draw_bits`` calls so that these may be stored in ``Examples`` and
    replayed when we need to know about the structure of individual
    ``Example`` objects.

    Note that there is significant similarity between this class and
    ``DataObserver``, and the plan is to eventually unify them, but
    they currently have slightly different functions and implementations.
    """

    def __init__(self) -> None:
        self.labels: List[int] = []
        self.__index_of_labels: "Optional[Dict[int, int]]" = {}
        self.trail = IntList()
        self.ir_nodes: List[IRNode] = []

    def freeze(self) -> None:
        self.__index_of_labels = None

    def record_ir_draw(self, ir_type, value, *, kwargs, was_forced):
        self.trail.append(IR_NODE_RECORD)
        node = IRNode(
            ir_type=ir_type,
            value=value,
            kwargs=kwargs,
            was_forced=was_forced,
            index=len(self.ir_nodes),
        )
        self.ir_nodes.append(node)

    def start_example(self, label: int) -> None:
        assert self.__index_of_labels is not None
        try:
            i = self.__index_of_labels[label]
        except KeyError:
            i = self.__index_of_labels.setdefault(label, len(self.labels))
            self.labels.append(label)
        self.trail.append(START_EXAMPLE_RECORD + i)

    def stop_example(self, *, discard: bool) -> None:
        if discard:
            self.trail.append(STOP_EXAMPLE_DISCARD_RECORD)
        else:
            self.trail.append(STOP_EXAMPLE_NO_DISCARD_RECORD)

    def draw_bits(self) -> None:
        self.trail.append(DRAW_BITS_RECORD)


class Examples:
    """A lazy collection of ``Example`` objects, derived from
    the record of recorded behaviour in ``ExampleRecord``.

    Behaves logically as if it were a list of ``Example`` objects,
    but actually mostly exists as a compact store of information
    for them to reference into. All properties on here are best
    understood as the backing storage for ``Example`` and are
    described there.
    """

    def __init__(self, record: ExampleRecord, blocks: "Blocks") -> None:
        self.trail = record.trail
        self.ir_nodes = record.ir_nodes
        self.labels = record.labels
        self.__length = self.trail.count(
            STOP_EXAMPLE_DISCARD_RECORD
        ) + record.trail.count(STOP_EXAMPLE_NO_DISCARD_RECORD)
        self.blocks = blocks
        self.__children: "Optional[List[Sequence[int]]]" = None

    class _starts_and_ends(ExampleProperty):
        def begin(self):
            self.starts = IntList.of_length(len(self.examples))
            self.ends = IntList.of_length(len(self.examples))

        def start_example(self, i: int, label_index: int) -> None:
            self.starts[i] = self.bytes_read

        def stop_example(self, i: int, *, discarded: bool) -> None:
            self.ends[i] = self.bytes_read

        def finish(self) -> Tuple[IntList, IntList]:
            return (self.starts, self.ends)

    starts_and_ends: "Tuple[IntList, IntList]" = calculated_example_property(
        _starts_and_ends
    )

    @property
    def starts(self) -> IntList:
        return self.starts_and_ends[0]

    @property
    def ends(self) -> IntList:
        return self.starts_and_ends[1]

    class _ir_starts_and_ends(ExampleProperty):
        def begin(self):
            self.starts = IntList.of_length(len(self.examples))
            self.ends = IntList.of_length(len(self.examples))

        def start_example(self, i: int, label_index: int) -> None:
            self.starts[i] = self.ir_node_count

        def stop_example(self, i: int, *, discarded: bool) -> None:
            self.ends[i] = self.ir_node_count

        def finish(self) -> Tuple[IntList, IntList]:
            return (self.starts, self.ends)

    ir_starts_and_ends: "Tuple[IntList, IntList]" = calculated_example_property(
        _ir_starts_and_ends
    )

    @property
    def ir_starts(self) -> IntList:
        return self.ir_starts_and_ends[0]

    @property
    def ir_ends(self) -> IntList:
        return self.ir_starts_and_ends[1]

    class _discarded(ExampleProperty):
        def begin(self) -> None:
            self.result: "Set[int]" = set()  # type: ignore  # IntList in parent class

        def finish(self) -> FrozenSet[int]:
            return frozenset(self.result)

        def stop_example(self, i: int, *, discarded: bool) -> None:
            if discarded:
                self.result.add(i)

    discarded: FrozenSet[int] = calculated_example_property(_discarded)

    class _trivial(ExampleProperty):
        def begin(self) -> None:
            self.nontrivial = IntList.of_length(len(self.examples))
            self.result: "Set[int]" = set()  # type: ignore  # IntList in parent class

        def block(self, i: int) -> None:
            if not self.examples.blocks.trivial(i):
                self.nontrivial[self.example_stack[-1]] = 1

        def stop_example(self, i: int, *, discarded: bool) -> None:
            if self.nontrivial[i]:
                if self.example_stack:
                    self.nontrivial[self.example_stack[-1]] = 1
            else:
                self.result.add(i)

        def finish(self) -> FrozenSet[int]:
            return frozenset(self.result)

    trivial: FrozenSet[int] = calculated_example_property(_trivial)

    class _parentage(ExampleProperty):
        def stop_example(self, i: int, *, discarded: bool) -> None:
            if i > 0:
                self.result[i] = self.example_stack[-1]

    parentage: IntList = calculated_example_property(_parentage)

    class _depths(ExampleProperty):
        def begin(self):
            self.result = IntList.of_length(len(self.examples))

        def start_example(self, i: int, label_index: int) -> None:
            self.result[i] = len(self.example_stack)

    depths: IntList = calculated_example_property(_depths)

    class _ir_tree_nodes(ExampleProperty):
        def begin(self):
            self.result = []

        def ir_node(self, ir_node):
            self.result.append(ir_node)

    ir_tree_nodes: "List[IRNode]" = calculated_example_property(_ir_tree_nodes)

    class _label_indices(ExampleProperty):
        def start_example(self, i: int, label_index: int) -> None:
            self.result[i] = label_index

    label_indices: IntList = calculated_example_property(_label_indices)

    class _mutator_groups(ExampleProperty):
        def begin(self) -> None:
            self.groups: "Dict[int, Set[Tuple[int, int]]]" = defaultdict(set)

        def start_example(self, i: int, label_index: int) -> None:
            # TODO should we discard start == end cases? occurs for eg st.data()
            # which is conditionally or never drawn from. arguably swapping
            # nodes with the empty list is a useful mutation enabled by start == end?
            key = (self.examples[i].ir_start, self.examples[i].ir_end)
            self.groups[label_index].add(key)

        def finish(self) -> Iterable[Set[Tuple[int, int]]]:
            # Discard groups with only one example, since the mutator can't
            # do anything useful with them.
            return [g for g in self.groups.values() if len(g) >= 2]

    mutator_groups: List[Set[Tuple[int, int]]] = calculated_example_property(
        _mutator_groups
    )

    @property
    def children(self) -> List[Sequence[int]]:
        if self.__children is None:
            children = [IntList() for _ in range(len(self))]
            for i, p in enumerate(self.parentage):
                if i > 0:
                    children[p].append(i)
            # Replace empty children lists with a tuple to reduce
            # memory usage.
            for i, c in enumerate(children):
                if not c:
                    children[i] = ()  # type: ignore
            self.__children = children  # type: ignore
        return self.__children  # type: ignore

    def __len__(self) -> int:
        return self.__length

    def __getitem__(self, i: int) -> Example:
        assert isinstance(i, int)
        n = len(self)
        if i < -n or i >= n:
            raise IndexError(f"Index {i} out of range [-{n}, {n})")
        if i < 0:
            i += n
        return Example(self, i)

    # not strictly necessary as we have len/getitem, but required for mypy.
    # https://github.com/python/mypy/issues/9737
    def __iter__(self) -> Iterator[Example]:
        for i in range(len(self)):
            yield self[i]


@dataclass_transform()
@attr.s(slots=True, frozen=True)
class Block:
    """Blocks track the flat list of lowest-level draws from the byte stream,
    within a single test run.

    Block-tracking allows the shrinker to try "low-level"
    transformations, such as minimizing the numeric value of an
    individual call to ``draw_bits``.
    """

    start: int = attr.ib()
    end: int = attr.ib()

    # Index of this block inside the overall list of blocks.
    index: int = attr.ib()

    # True if this block's byte values were forced by a write operation.
    # As long as the bytes before this block remain the same, modifying this
    # block's bytes will have no effect.
    forced: bool = attr.ib(repr=False)

    # True if this block's byte values are all 0. Reading this flag can be
    # more convenient than explicitly checking a slice for non-zero bytes.
    all_zero: bool = attr.ib(repr=False)

    @property
    def bounds(self) -> Tuple[int, int]:
        return (self.start, self.end)

    @property
    def length(self) -> int:
        return self.end - self.start

    @property
    def trivial(self) -> bool:
        return self.forced or self.all_zero


class Blocks:
    """A lazily calculated list of blocks for a particular ``ConjectureResult``
    or ``ConjectureData`` object.

    Pretends to be a list containing ``Block`` objects but actually only
    contains their endpoints right up until the point where you want to
    access the actual block, at which point it is constructed.

    This is designed to be as space efficient as possible, so will at
    various points silently transform its representation into one
    that is better suited for the current access pattern.

    In addition, it has a number of convenience methods for accessing
    properties of the block object at index ``i`` that should generally
    be preferred to using the Block objects directly, as it will not
    have to allocate the actual object."""

    __slots__ = ("endpoints", "owner", "__blocks", "__count", "__sparse")
    owner: "Union[ConjectureData, ConjectureResult, None]"
    __blocks: Union[Dict[int, Block], List[Optional[Block]]]

    def __init__(self, owner: "ConjectureData") -> None:
        self.owner = owner
        self.endpoints = IntList()
        self.__blocks = {}
        self.__count = 0
        self.__sparse = True

    def add_endpoint(self, n: int) -> None:
        """Add n to the list of endpoints."""
        assert isinstance(self.owner, ConjectureData)
        self.endpoints.append(n)

    def transfer_ownership(self, new_owner: "ConjectureResult") -> None:
        """Used to move ``Blocks`` over to a ``ConjectureResult`` object
        when that is read to be used and we no longer want to keep the
        whole ``ConjectureData`` around."""
        assert isinstance(new_owner, ConjectureResult)
        self.owner = new_owner
        self.__check_completion()

    def start(self, i: int) -> int:
        """Equivalent to self[i].start."""
        i = self._check_index(i)

        if i == 0:
            return 0
        else:
            return self.end(i - 1)

    def end(self, i: int) -> int:
        """Equivalent to self[i].end."""
        return self.endpoints[i]

    def all_bounds(self) -> Iterable[Tuple[int, int]]:
        """Equivalent to [(b.start, b.end) for b in self]."""
        prev = 0
        for e in self.endpoints:
            yield (prev, e)
            prev = e

    @property
    def last_block_length(self):
        return self.end(-1) - self.start(-1)

    def __len__(self) -> int:
        return len(self.endpoints)

    def __known_block(self, i: int) -> Optional[Block]:
        try:
            return self.__blocks[i]
        except (KeyError, IndexError):
            return None

    def trivial(self, i: int) -> Any:
        """Equivalent to self.blocks[i].trivial."""
        if self.owner is not None:
            return self.start(i) in self.owner.forced_indices or not any(
                self.owner.buffer[self.start(i) : self.end(i)]
            )
        else:
            return self[i].trivial

    def _check_index(self, i: int) -> int:
        n = len(self)
        if i < -n or i >= n:
            raise IndexError(f"Index {i} out of range [-{n}, {n})")
        if i < 0:
            i += n
        return i

    def __getitem__(self, i: int) -> Block:
        i = self._check_index(i)
        assert i >= 0
        result = self.__known_block(i)
        if result is not None:
            return result

        # We store the blocks as a sparse dict mapping indices to the
        # actual result, but this isn't the best representation once we
        # stop being sparse and want to use most of the blocks. Switch
        # over to a list at that point.
        if self.__sparse and len(self.__blocks) * 2 >= len(self):
            new_blocks: "List[Optional[Block]]" = [None] * len(self)
            assert isinstance(self.__blocks, dict)
            for k, v in self.__blocks.items():
                new_blocks[k] = v
            self.__sparse = False
            self.__blocks = new_blocks
            assert self.__blocks[i] is None

        start = self.start(i)
        end = self.end(i)

        # We keep track of the number of blocks that have actually been
        # instantiated so that when every block that could be instantiated
        # has been we know that the list is complete and can throw away
        # some data that we no longer need.
        self.__count += 1

        # Integrity check: We can't have allocated more blocks than we have
        # positions for blocks.
        assert self.__count <= len(self)
        assert self.owner is not None
        result = Block(
            start=start,
            end=end,
            index=i,
            forced=start in self.owner.forced_indices,
            all_zero=not any(self.owner.buffer[start:end]),
        )
        try:
            self.__blocks[i] = result
        except IndexError:
            assert isinstance(self.__blocks, list)
            assert len(self.__blocks) < len(self)
            self.__blocks.extend([None] * (len(self) - len(self.__blocks)))
            self.__blocks[i] = result

        self.__check_completion()

        return result

    def __check_completion(self):
        """The list of blocks is complete if we have created every ``Block``
        object that we currently good and know that no more will be created.

        If this happens then we don't need to keep the reference to the
        owner around, and delete it so that there is no circular reference.
        The main benefit of this is that the gc doesn't need to run to collect
        this because normal reference counting is enough.
        """
        if self.__count == len(self) and isinstance(self.owner, ConjectureResult):
            self.owner = None

    def __iter__(self) -> Iterator[Block]:
        for i in range(len(self)):
            yield self[i]

    def __repr__(self) -> str:
        parts: "List[str]" = []
        for i in range(len(self)):
            b = self.__known_block(i)
            if b is None:
                parts.append("...")
            else:
                parts.append(repr(b))
        return "Block([{}])".format(", ".join(parts))


class _Overrun:
    status = Status.OVERRUN

    def __repr__(self):
        return "Overrun"


Overrun = _Overrun()

global_test_counter = 0


MAX_DEPTH = 100


class DataObserver:
    """Observer class for recording the behaviour of a
    ConjectureData object, primarily used for tracking
    the behaviour in the tree cache."""

    def conclude_test(
        self,
        status: Status,
        interesting_origin: Optional[InterestingOrigin],
    ) -> None:
        """Called when ``conclude_test`` is called on the
        observed ``ConjectureData``, with the same arguments.

        Note that this is called after ``freeze`` has completed.
        """

    def kill_branch(self) -> None:
        """Mark this part of the tree as not worth re-exploring."""

    def draw_integer(
        self, value: int, *, kwargs: IntegerKWargs, was_forced: bool
    ) -> None:
        pass

    def draw_float(
        self, value: float, *, kwargs: FloatKWargs, was_forced: bool
    ) -> None:
        pass

    def draw_string(
        self, value: str, *, kwargs: StringKWargs, was_forced: bool
    ) -> None:
        pass

    def draw_bytes(
        self, value: bytes, *, kwargs: BytesKWargs, was_forced: bool
    ) -> None:
        pass

    def draw_boolean(
        self, value: bool, *, kwargs: BooleanKWargs, was_forced: bool
    ) -> None:
        pass


@attr.s(slots=True, repr=False, eq=False)
class IRNode:
    ir_type: IRTypeName = attr.ib()
    value: IRType = attr.ib()
    kwargs: IRKWargsType = attr.ib()
    was_forced: bool = attr.ib()
    index: Optional[int] = attr.ib(default=None)

    def copy(
        self,
        *,
        with_value: Optional[IRType] = None,
        with_kwargs: Optional[IRKWargsType] = None,
    ) -> "IRNode":
        # we may want to allow this combination in the future, but for now it's
        # a footgun.
        assert not self.was_forced, "modifying a forced node doesn't make sense"
        # explicitly not copying index. node indices are only assigned via
        # ExampleRecord. This prevents footguns with relying on stale indices
        # after copying.
        return IRNode(
            ir_type=self.ir_type,
            value=self.value if with_value is None else with_value,
            kwargs=self.kwargs if with_kwargs is None else with_kwargs,
            was_forced=self.was_forced,
        )

    @property
    def trivial(self):
        """
        A node is trivial if it cannot be simplified any further. This does not
        mean that modifying a trivial node can't produce simpler test cases when
        viewing the tree as a whole. Just that when viewing this node in
        isolation, this is the simplest the node can get.
        """
        if self.was_forced:
            return True

        if self.ir_type == "integer":
            shrink_towards = self.kwargs["shrink_towards"]
            min_value = self.kwargs["min_value"]
            max_value = self.kwargs["max_value"]

            if min_value is not None:
                shrink_towards = max(min_value, shrink_towards)
            if max_value is not None:
                shrink_towards = min(max_value, shrink_towards)

            return self.value == shrink_towards
        if self.ir_type == "float":
            min_value = self.kwargs["min_value"]
            max_value = self.kwargs["max_value"]
            shrink_towards = 0

            if min_value == -math.inf and max_value == math.inf:
                return ir_value_equal("float", self.value, shrink_towards)

            if (
                not math.isinf(min_value)
                and not math.isinf(max_value)
                and math.ceil(min_value) <= math.floor(max_value)
            ):
                # the interval contains an integer. the simplest integer is the
                # one closest to shrink_towards
                shrink_towards = max(math.ceil(min_value), shrink_towards)
                shrink_towards = min(math.floor(max_value), shrink_towards)
                return ir_value_equal("float", self.value, shrink_towards)

            # the real answer here is "the value in [min_value, max_value] with
            # the lowest denominator when represented as a fraction".
            # It would be good to compute this correctly in the future, but it's
            # also not incorrect to be conservative here.
            return False
        if self.ir_type == "boolean":
            return self.value is False
        if self.ir_type == "string":
            # smallest size and contains only the smallest-in-shrink-order character.
            minimal_char = self.kwargs["intervals"].char_in_shrink_order(0)
            return self.value == (minimal_char * self.kwargs["min_size"])
        if self.ir_type == "bytes":
            # smallest size and all-zero value.
            return len(self.value) == self.kwargs["min_size"] and not any(self.value)

        raise NotImplementedError(f"unhandled ir_type {self.ir_type}")

    def __eq__(self, other):
        if not isinstance(other, IRNode):
            return NotImplemented

        return (
            self.ir_type == other.ir_type
            and ir_value_equal(self.ir_type, self.value, other.value)
            and ir_kwargs_equal(self.ir_type, self.kwargs, other.kwargs)
            and self.was_forced == other.was_forced
        )

    def __hash__(self):
        return hash(
            (
                self.ir_type,
                ir_value_key(self.ir_type, self.value),
                ir_kwargs_key(self.ir_type, self.kwargs),
                self.was_forced,
            )
        )

    def __repr__(self):
        # repr to avoid "BytesWarning: str() on a bytes instance" for bytes nodes
        forced_marker = " [forced]" if self.was_forced else ""
        return f"{self.ir_type} {self.value!r}{forced_marker} {self.kwargs!r}"


def ir_value_permitted(value, ir_type, kwargs):
    if ir_type == "integer":
        min_value = kwargs["min_value"]
        max_value = kwargs["max_value"]
        shrink_towards = kwargs["shrink_towards"]
        if min_value is not None and value < min_value:
            return False
        if max_value is not None and value > max_value:
            return False

        if max_value is None or min_value is None:
            return (value - shrink_towards).bit_length() < 128

        return True
    elif ir_type == "float":
        if math.isnan(value):
            return kwargs["allow_nan"]
        return (
            sign_aware_lte(kwargs["min_value"], value)
            and sign_aware_lte(value, kwargs["max_value"])
        ) and not (0 < abs(value) < kwargs["smallest_nonzero_magnitude"])
    elif ir_type == "string":
        if len(value) < kwargs["min_size"]:
            return False
        if kwargs["max_size"] is not None and len(value) > kwargs["max_size"]:
            return False
        return all(ord(c) in kwargs["intervals"] for c in value)
    elif ir_type == "bytes":
        if len(value) < kwargs["min_size"]:
            return False
        return kwargs["max_size"] is None or len(value) <= kwargs["max_size"]
    elif ir_type == "boolean":
        if kwargs["p"] <= 2 ** (-64):
            return value is False
        if kwargs["p"] >= (1 - 2 ** (-64)):
            return value is True
        return True

    raise NotImplementedError(f"unhandled type {type(value)} of ir value {value}")


def ir_value_key(ir_type, v):
    if ir_type == "float":
        return float_to_int(v)
    return v


def ir_kwargs_key(ir_type, kwargs):
    if ir_type == "float":
        return (
            float_to_int(kwargs["min_value"]),
            float_to_int(kwargs["max_value"]),
            kwargs["allow_nan"],
            kwargs["smallest_nonzero_magnitude"],
        )
    if ir_type == "integer":
        return (
            kwargs["min_value"],
            kwargs["max_value"],
            None if kwargs["weights"] is None else tuple(kwargs["weights"]),
            kwargs["shrink_towards"],
        )
    return tuple(kwargs[key] for key in sorted(kwargs))


def ir_value_equal(ir_type, v1, v2):
    return ir_value_key(ir_type, v1) == ir_value_key(ir_type, v2)


def ir_kwargs_equal(ir_type, kwargs1, kwargs2):
    return ir_kwargs_key(ir_type, kwargs1) == ir_kwargs_key(ir_type, kwargs2)


@dataclass_transform()
@attr.s(slots=True)
class ConjectureResult:
    """Result class storing the parts of ConjectureData that we
    will care about after the original ConjectureData has outlived its
    usefulness."""

    status: Status = attr.ib()
    interesting_origin: Optional[InterestingOrigin] = attr.ib()
    buffer: bytes = attr.ib()
    # some ConjectureDatas pass through the ir and some pass through buffers.
    # the ir does not drive its result through the buffer, which means blocks/examples
    # may differ (I think for forced values?) even when the buffer is the same.
    # I don't *think* anything was relying on anything but .buffer for result equality,
    # though that assumption may be leaning on flakiness detection invariants.
    #
    # If we consider blocks or examples in equality checks, multiple semantically equal
    # results get stored in e.g. the pareto front.
    blocks: Blocks = attr.ib(eq=False)
    output: str = attr.ib()
    extra_information: Optional[ExtraInformation] = attr.ib()
    has_discards: bool = attr.ib()
    target_observations: TargetObservations = attr.ib()
    tags: FrozenSet[StructuralCoverageTag] = attr.ib()
    forced_indices: FrozenSet[int] = attr.ib(repr=False)
    examples: Examples = attr.ib(repr=False, eq=False)
    arg_slices: Set[Tuple[int, int]] = attr.ib(repr=False)
    slice_comments: Dict[Tuple[int, int], str] = attr.ib(repr=False)
    misaligned_at: Optional[MisalignedAt] = attr.ib(repr=False)

    index: int = attr.ib(init=False)

    def __attrs_post_init__(self) -> None:
        self.index = len(self.buffer)
        self.forced_indices = frozenset(self.forced_indices)

    def as_result(self) -> "ConjectureResult":
        return self


# Masks for masking off the first byte of an n-bit buffer.
# The appropriate mask is stored at position n % 8.
BYTE_MASKS = [(1 << n) - 1 for n in range(8)]
BYTE_MASKS[0] = 255

_Lifetime: TypeAlias = Literal["test_case", "test_function"]


class _BackendInfoMsg(TypedDict):
    type: str
    title: str
    content: Union[str, Dict[str, Any]]


class PrimitiveProvider(abc.ABC):
    # This is the low-level interface which would also be implemented
    # by e.g. CrossHair, by an Atheris-hypothesis integration, etc.
    # We'd then build the structured tree handling, database and replay
    # support, etc. on top of this - so all backends get those for free.
    #
    # See https://github.com/HypothesisWorks/hypothesis/issues/3086

    # How long a provider instance is used for. One of test_function or
    # test_case. Defaults to test_function.
    #
    # If test_function, a single provider instance will be instantiated and used
    # for the entirety of each test function. I.e., roughly one provider per
    # @given annotation. This can be useful if you need to track state over many
    # executions to a test function.
    #
    # This lifetime will cause None to be passed for the ConjectureData object
    # in PrimitiveProvider.__init__, because that object is instantiated per
    # test case.
    #
    # If test_case, a new provider instance will be instantiated and used each
    # time hypothesis tries to generate a new input to the test function. This
    # lifetime can access the passed ConjectureData object.
    #
    # Non-hypothesis providers probably want to set a lifetime of test_function.
    lifetime: _Lifetime = "test_function"

    # Solver-based backends such as hypothesis-crosshair use symbolic values
    # which record operations performed on them in order to discover new paths.
    # If avoid_realization is set to True, hypothesis will avoid interacting with
    # ir values (symbolics) returned by the provider in any way that would force the
    # solver to narrow the range of possible values for that symbolic.
    #
    # Setting this to True disables some hypothesis features, such as
    # DataTree-based deduplication, and some internal optimizations, such as
    # caching kwargs. Only enable this if it is necessary for your backend.
    avoid_realization = False

    def __init__(self, conjecturedata: Optional["ConjectureData"], /) -> None:
        self._cd = conjecturedata

    def per_test_case_context_manager(self):
        return contextlib.nullcontext()

    def realize(self, value: T) -> T:
        """
        Called whenever hypothesis requires a concrete (non-symbolic) value from
        a potentially symbolic value. Hypothesis will not check that `value` is
        symbolic before calling `realize`, so you should handle the case where
        `value` is non-symbolic.

        The returned value should be non-symbolic.
        """
        return value

    def observe_test_case(self) -> Dict[str, Any]:
        """Called at the end of the test case when observability mode is active.

        The return value should be a non-symbolic json-encodable dictionary,
        and will be included as `observation["metadata"]["backend"]`.
        """
        return {}

    def observe_information_messages(
        self, *, lifetime: _Lifetime
    ) -> Iterable[_BackendInfoMsg]:
        """Called at the end of each test case and again at end of the test function.

        Return an iterable of `{type: info/alert/error, title: str, content: str|dict}`
        dictionaries to be delivered as individual information messages.
        (Hypothesis adds the `run_start` timestamp and `property` name for you.)
        """
        assert lifetime in ("test_case", "test_function")
        yield from []

    @abc.abstractmethod
    def draw_boolean(
        self,
        p: float = 0.5,
        *,
        forced: Optional[bool] = None,
        fake_forced: bool = False,
    ) -> bool:
        raise NotImplementedError

    @abc.abstractmethod
    def draw_integer(
        self,
        min_value: Optional[int] = None,
        max_value: Optional[int] = None,
        *,
        # weights are for choosing an element index from a bounded range
        weights: Optional[Sequence[float]] = None,
        shrink_towards: int = 0,
        forced: Optional[int] = None,
        fake_forced: bool = False,
    ) -> int:
        raise NotImplementedError

    @abc.abstractmethod
    def draw_float(
        self,
        *,
        min_value: float = -math.inf,
        max_value: float = math.inf,
        allow_nan: bool = True,
        smallest_nonzero_magnitude: float,
        # TODO: consider supporting these float widths at the IR level in the
        # future.
        # width: Literal[16, 32, 64] = 64,
        # exclude_min and exclude_max handled higher up,
        forced: Optional[float] = None,
        fake_forced: bool = False,
    ) -> float:
        raise NotImplementedError

    @abc.abstractmethod
    def draw_string(
        self,
        intervals: IntervalSet,
        *,
        min_size: int = 0,
        max_size: int = COLLECTION_DEFAULT_MAX_SIZE,
        forced: Optional[str] = None,
        fake_forced: bool = False,
    ) -> str:
        raise NotImplementedError

    @abc.abstractmethod
    def draw_bytes(
        self,
<<<<<<< HEAD
        min_size: int,
        max_size: Optional[int],
=======
        min_size: int = 0,
        max_size: int = COLLECTION_DEFAULT_MAX_SIZE,
>>>>>>> a64b71c7
        *,
        forced: Optional[bytes] = None,
        fake_forced: bool = False,
    ) -> bytes:
        raise NotImplementedError


class HypothesisProvider(PrimitiveProvider):
    lifetime = "test_case"

    def __init__(self, conjecturedata: Optional["ConjectureData"], /):
        super().__init__(conjecturedata)

    def draw_boolean(
        self,
        p: float = 0.5,
        *,
        forced: Optional[bool] = None,
        fake_forced: bool = False,
    ) -> bool:
        """Return True with probability p (assuming a uniform generator),
        shrinking towards False. If ``forced`` is set to a non-None value, this
        will always return that value but will write choices appropriate to having
        drawn that value randomly."""
        # Note that this could also be implemented in terms of draw_integer().

        assert self._cd is not None
        # NB this function is vastly more complicated than it may seem reasonable
        # for it to be. This is because it is used in a lot of places and it's
        # important for it to shrink well, so it's worth the engineering effort.

        if p <= 0 or p >= 1:
            bits = 1
        else:
            # When there is a meaningful draw, in order to shrink well we will
            # set things up so that 0 and 1 always correspond to False and True
            # respectively. This means we want enough bits available that in a
            # draw we will always have at least one truthy value and one falsey
            # value.
            bits = math.ceil(-math.log(min(p, 1 - p), 2))
        # In order to avoid stupidly large draws where the probability is
        # effectively zero or one, we treat probabilities of under 2^-64 to be
        # effectively zero.
        if bits > 64:
            # There isn't enough precision near one for this to occur for values
            # far from 0.
            p = 0.0
            bits = 1

        size = 2**bits

        while True:
            # The logic here is a bit complicated and special cased to make it
            # play better with the shrinker.

            # We imagine partitioning the real interval [0, 1] into 2**n equal parts
            # and looking at each part and whether its interior is wholly <= p
            # or wholly >= p. At most one part can be neither.

            # We then pick a random part. If it's wholly on one side or the other
            # of p then we use that as the answer. If p is contained in the
            # interval then we start again with a new probability that is given
            # by the fraction of that interval that was <= our previous p.

            # We then take advantage of the fact that we have control of the
            # labelling to make this shrink better, using the following tricks:

            # If p is <= 0 or >= 1 the result of this coin is certain. We make sure
            # to write a byte to the data stream anyway so that these don't cause
            # difficulties when shrinking.
            if p <= 0:
                self._cd.draw_bits(1, forced=0)
                result = False
            elif p >= 1:
                self._cd.draw_bits(1, forced=1)
                result = True
            else:
                falsey = floor(size * (1 - p))
                truthy = floor(size * p)
                remainder = size * p - truthy

                if falsey + truthy == size:
                    partial = False
                else:
                    partial = True

                i = self._cd.draw_bits(
                    bits,
                    forced=None if forced is None else int(forced),
                    fake_forced=fake_forced,
                )

                # We always choose the region that causes us to repeat the loop as
                # the maximum value, so that shrinking the drawn bits never causes
                # us to need to draw more self._cd.
                if partial and i == size - 1:
                    p = remainder
                    continue
                if falsey == 0:
                    # Every other partition is truthy, so the result is true
                    result = True
                elif truthy == 0:
                    # Every other partition is falsey, so the result is false
                    result = False
                elif i <= 1:
                    # We special case so that zero is always false and 1 is always
                    # true which makes shrinking easier because we can always
                    # replace a truthy block with 1. This has the slightly weird
                    # property that shrinking from 2 to 1 can cause the result to
                    # grow, but the shrinker always tries 0 and 1 first anyway, so
                    # this will usually be fine.
                    result = bool(i)
                else:
                    # Originally everything in the region 0 <= i < falsey was false
                    # and everything above was true. We swapped one truthy element
                    # into this region, so the region becomes 0 <= i <= falsey
                    # except for i = 1. We know i > 1 here, so the test for truth
                    # becomes i > falsey.
                    result = i > falsey

            break
        return result

    def draw_integer(
        self,
        min_value: Optional[int] = None,
        max_value: Optional[int] = None,
        *,
        # weights are for choosing an element index from a bounded range
        weights: Optional[Sequence[float]] = None,
        shrink_towards: int = 0,
        forced: Optional[int] = None,
        fake_forced: bool = False,
    ) -> int:
        assert self._cd is not None

        if min_value is not None:
            shrink_towards = max(min_value, shrink_towards)
        if max_value is not None:
            shrink_towards = min(max_value, shrink_towards)

        # This is easy to build on top of our existing conjecture utils,
        # and it's easy to build sampled_from and weighted_coin on this.
        if weights is not None:
            assert min_value is not None
            assert max_value is not None

            sampler = Sampler(weights, observe=False)
            gap = max_value - shrink_towards

            forced_idx = None
            if forced is not None:
                if forced >= shrink_towards:
                    forced_idx = forced - shrink_towards
                else:
                    forced_idx = shrink_towards + gap - forced
            idx = sampler.sample(self._cd, forced=forced_idx, fake_forced=fake_forced)

            # For range -2..2, interpret idx = 0..4 as [0, 1, 2, -1, -2]
            if idx <= gap:
                return shrink_towards + idx
            else:
                return shrink_towards - (idx - gap)

        if min_value is None and max_value is None:
            return self._draw_unbounded_integer(forced=forced, fake_forced=fake_forced)

        if min_value is None:
            assert max_value is not None  # make mypy happy
            probe = max_value + 1
            while max_value < probe:
                probe = shrink_towards + self._draw_unbounded_integer(
                    forced=None if forced is None else forced - shrink_towards,
                    fake_forced=fake_forced,
                )
            return probe

        if max_value is None:
            assert min_value is not None
            probe = min_value - 1
            while probe < min_value:
                probe = shrink_towards + self._draw_unbounded_integer(
                    forced=None if forced is None else forced - shrink_towards,
                    fake_forced=fake_forced,
                )
            return probe

        return self._draw_bounded_integer(
            min_value,
            max_value,
            center=shrink_towards,
            forced=forced,
            fake_forced=fake_forced,
        )

    def draw_float(
        self,
        *,
        min_value: float = -math.inf,
        max_value: float = math.inf,
        allow_nan: bool = True,
        smallest_nonzero_magnitude: float,
        # TODO: consider supporting these float widths at the IR level in the
        # future.
        # width: Literal[16, 32, 64] = 64,
        # exclude_min and exclude_max handled higher up,
        forced: Optional[float] = None,
        fake_forced: bool = False,
    ) -> float:
        (
            sampler,
            forced_sign_bit,
            neg_clamper,
            pos_clamper,
            nasty_floats,
        ) = self._draw_float_init_logic(
            min_value=min_value,
            max_value=max_value,
            allow_nan=allow_nan,
            smallest_nonzero_magnitude=smallest_nonzero_magnitude,
        )

        assert self._cd is not None

        while True:
            # If `forced in nasty_floats`, then `forced` was *probably*
            # generated by drawing a nonzero index from the sampler. However, we
            # have no obligation to generate it that way when forcing. In particular,
            # i == 0 is able to produce all possible floats, and the forcing
            # logic is simpler if we assume this choice.
            forced_i = None if forced is None else 0
            i = (
                sampler.sample(self._cd, forced=forced_i, fake_forced=fake_forced)
                if sampler
                else 0
            )
            if i == 0:
                result = self._draw_float(
                    forced_sign_bit=forced_sign_bit,
                    forced=forced,
                    fake_forced=fake_forced,
                )
                if allow_nan and math.isnan(result):
                    clamped = result
                elif math.copysign(1.0, result) == -1:
                    assert neg_clamper is not None
                    clamped = -neg_clamper(-result)
                else:
                    assert pos_clamper is not None
                    clamped = pos_clamper(result)
                if clamped != result and not (math.isnan(result) and allow_nan):
                    self._draw_float(forced=clamped, fake_forced=fake_forced)
                    result = clamped
            else:
                result = nasty_floats[i - 1]
                # nan values generated via int_to_float break list membership:
                #
                #  >>> n = 18444492273895866368
                # >>> assert math.isnan(int_to_float(n))
                # >>> assert int_to_float(n) not in [int_to_float(n)]
                #
                # because int_to_float nans are not equal in the sense of either
                # `a == b` or `a is b`.
                #
                # This can lead to flaky errors when collections require unique
                # floats. I think what is happening is that in some places we
                # provide math.nan, and in others we provide
                # int_to_float(float_to_int(math.nan)), and which one gets used
                # is not deterministic across test iterations.
                #
                # As a (temporary?) fix, we'll *always* generate nan values which
                # are not equal in the identity sense.
                #
                # see also https://github.com/HypothesisWorks/hypothesis/issues/3926.
                if math.isnan(result):
                    result = int_to_float(float_to_int(result))

                self._draw_float(forced=result, fake_forced=fake_forced)

            return result

    def draw_string(
        self,
        intervals: IntervalSet,
        *,
        min_size: int = 0,
        max_size: int = COLLECTION_DEFAULT_MAX_SIZE,
        forced: Optional[str] = None,
        fake_forced: bool = False,
    ) -> str:
<<<<<<< HEAD
        if max_size is None:
            max_size = COLLECTION_DEFAULT_MAX_SIZE

        assert forced is None or min_size <= len(forced) <= max_size
=======
>>>>>>> a64b71c7
        assert self._cd is not None

        average_size = min(
            max(min_size * 2, min_size + 5),
            0.5 * (min_size + max_size),
        )

        chars = []
        elements = many(
            self._cd,
            min_size=min_size,
            max_size=max_size,
            average_size=average_size,
            forced=None if forced is None else len(forced),
            fake_forced=fake_forced,
            observe=False,
        )
        while elements.more():
            forced_i: Optional[int] = None
            if forced is not None:
                c = forced[elements.count - 1]
                forced_i = intervals.index_from_char_in_shrink_order(c)

            if len(intervals) > 256:
                if self.draw_boolean(
                    0.2,
                    forced=None if forced_i is None else forced_i > 255,
                    fake_forced=fake_forced,
                ):
                    i = self._draw_bounded_integer(
                        256,
                        len(intervals) - 1,
                        forced=forced_i,
                        fake_forced=fake_forced,
                    )
                else:
                    i = self._draw_bounded_integer(
                        0, 255, forced=forced_i, fake_forced=fake_forced
                    )
            else:
                i = self._draw_bounded_integer(
                    0, len(intervals) - 1, forced=forced_i, fake_forced=fake_forced
                )

            chars.append(intervals.char_in_shrink_order(i))

        return "".join(chars)

    def draw_bytes(
        self,
<<<<<<< HEAD
        min_size: int,
        max_size: Optional[int],
=======
        min_size: int = 0,
        max_size: int = COLLECTION_DEFAULT_MAX_SIZE,
>>>>>>> a64b71c7
        *,
        forced: Optional[bytes] = None,
        fake_forced: bool = False,
    ) -> bytes:
<<<<<<< HEAD
        if max_size is None:
            max_size = COLLECTION_DEFAULT_MAX_SIZE

        assert forced is None or min_size <= len(forced) <= max_size
=======
>>>>>>> a64b71c7
        assert self._cd is not None

        buf = bytearray()
        average_size = min(
            max(min_size * 2, min_size + 5),
            0.5 * (min_size + max_size),
        )
        elements = many(
            self._cd,
            min_size=min_size,
            max_size=max_size,
            average_size=average_size,
            forced=None if forced is None else len(forced),
            fake_forced=fake_forced,
            observe=False,
        )
        while elements.more():
            forced_i: Optional[int] = None
            if forced is not None:
                # implicit conversion from bytes to int by indexing here
                forced_i = forced[elements.count - 1]

            buf += self._cd.draw_bits(
                8, forced=forced_i, fake_forced=fake_forced
            ).to_bytes(1, "big")

        return bytes(buf)

    def _draw_float(
        self,
        forced_sign_bit: Optional[int] = None,
        *,
        forced: Optional[float] = None,
        fake_forced: bool = False,
    ) -> float:
        """
        Helper for draw_float which draws a random 64-bit float.
        """
        assert self._cd is not None

        if forced is not None:
            # sign_aware_lte(forced, -0.0) does not correctly handle the
            # math.nan case here.
            forced_sign_bit = math.copysign(1, forced) == -1
        is_negative = self._cd.draw_bits(
            1, forced=forced_sign_bit, fake_forced=fake_forced
        )
        f = lex_to_float(
            self._cd.draw_bits(
                64,
                forced=None if forced is None else float_to_lex(abs(forced)),
                fake_forced=fake_forced,
            )
        )
        return -f if is_negative else f

    def _draw_unbounded_integer(
        self, *, forced: Optional[int] = None, fake_forced: bool = False
    ) -> int:
        assert self._cd is not None
        forced_i = None
        if forced is not None:
            # Using any bucket large enough to contain this integer would be a
            # valid way to force it. This is because an n bit integer could have
            # been drawn from a bucket of size n, or from any bucket of size
            # m > n.
            # We'll always choose the smallest eligible bucket here.

            # We need an extra bit to handle forced signed integers. INT_SIZES
            # is interpreted as unsigned sizes.
            bit_size = forced.bit_length() + 1
            size = min(size for size in INT_SIZES if bit_size <= size)
            forced_i = INT_SIZES.index(size)

        size = INT_SIZES[
            INT_SIZES_SAMPLER.sample(self._cd, forced=forced_i, fake_forced=fake_forced)
        ]

        forced_r = None
        if forced is not None:
            forced_r = forced
            forced_r <<= 1
            if forced < 0:
                forced_r = -forced_r
                forced_r |= 1

        r = self._cd.draw_bits(size, forced=forced_r, fake_forced=fake_forced)
        sign = r & 1
        r >>= 1
        if sign:
            r = -r
        return r

    def _draw_bounded_integer(
        self,
        lower: int,
        upper: int,
        *,
        center: Optional[int] = None,
        forced: Optional[int] = None,
        fake_forced: bool = False,
        _vary_effective_size: bool = True,
    ) -> int:
        assert lower <= upper
        assert forced is None or lower <= forced <= upper
        assert self._cd is not None
        if lower == upper:
            # Write a value even when this is trivial so that when a bound depends
            # on other values we don't suddenly disappear when the gap shrinks to
            # zero - if that happens then often the data stream becomes misaligned
            # and we fail to shrink in cases where we really should be able to.
            self._cd.draw_bits(1, forced=0)
            return int(lower)

        if center is None:
            center = lower
        center = min(max(center, lower), upper)

        if center == upper:
            above = False
        elif center == lower:
            above = True
        else:
            force_above = None if forced is None else forced < center
            above = not self._cd.draw_bits(
                1, forced=force_above, fake_forced=fake_forced
            )

        if above:
            gap = upper - center
        else:
            gap = center - lower

        assert gap > 0

        bits = gap.bit_length()
        probe = gap + 1

        if (
            bits > 24
            and _vary_effective_size
            and self.draw_boolean(
                7 / 8, forced=None if forced is None else False, fake_forced=fake_forced
            )
        ):
            # For large ranges, we combine the uniform random distribution from draw_bits
            # with a weighting scheme with moderate chance.  Cutoff at 2 ** 24 so that our
            # choice of unicode characters is uniform but the 32bit distribution is not.
            idx = INT_SIZES_SAMPLER.sample(self._cd)
            force_bits = min(bits, INT_SIZES[idx])
            forced = self._draw_bounded_integer(
                lower=center if above else max(lower, center - 2**force_bits - 1),
                upper=center if not above else min(upper, center + 2**force_bits - 1),
                _vary_effective_size=False,
            )

            assert lower <= forced <= upper

        while probe > gap:
            probe = self._cd.draw_bits(
                bits,
                forced=None if forced is None else abs(forced - center),
                fake_forced=fake_forced,
            )

        if above:
            result = center + probe
        else:
            result = center - probe

        assert lower <= result <= upper
        assert forced is None or result == forced, (result, forced, center, above)
        return result

    @classmethod
    def _draw_float_init_logic(
        cls,
        *,
        min_value: float,
        max_value: float,
        allow_nan: bool,
        smallest_nonzero_magnitude: float,
    ) -> Tuple[
        Optional[Sampler],
        Optional[Literal[0, 1]],
        Optional[Callable[[float], float]],
        Optional[Callable[[float], float]],
        List[float],
    ]:
        """
        Caches initialization logic for draw_float, as an alternative to
        computing this for *every* float draw.
        """
        # float_to_int allows us to distinguish between e.g. -0.0 and 0.0,
        # even in light of hash(-0.0) == hash(0.0) and -0.0 == 0.0.
        key = (
            float_to_int(min_value),
            float_to_int(max_value),
            allow_nan,
            float_to_int(smallest_nonzero_magnitude),
        )
        if key in FLOAT_INIT_LOGIC_CACHE:
            return FLOAT_INIT_LOGIC_CACHE[key]

        result = cls._compute_draw_float_init_logic(
            min_value=min_value,
            max_value=max_value,
            allow_nan=allow_nan,
            smallest_nonzero_magnitude=smallest_nonzero_magnitude,
        )
        FLOAT_INIT_LOGIC_CACHE[key] = result
        return result

    @staticmethod
    def _compute_draw_float_init_logic(
        *,
        min_value: float,
        max_value: float,
        allow_nan: bool,
        smallest_nonzero_magnitude: float,
    ) -> Tuple[
        Optional[Sampler],
        Optional[Literal[0, 1]],
        Optional[Callable[[float], float]],
        Optional[Callable[[float], float]],
        List[float],
    ]:
        if smallest_nonzero_magnitude == 0.0:  # pragma: no cover
            raise FloatingPointError(
                "Got allow_subnormal=True, but we can't represent subnormal floats "
                "right now, in violation of the IEEE-754 floating-point "
                "specification.  This is usually because something was compiled with "
                "-ffast-math or a similar option, which sets global processor state.  "
                "See https://simonbyrne.github.io/notes/fastmath/ for a more detailed "
                "writeup - and good luck!"
            )

        def permitted(f):
            assert isinstance(f, float)
            if math.isnan(f):
                return allow_nan
            if 0 < abs(f) < smallest_nonzero_magnitude:
                return False
            return sign_aware_lte(min_value, f) and sign_aware_lte(f, max_value)

        boundary_values = [
            min_value,
            next_up(min_value),
            min_value + 1,
            max_value - 1,
            next_down(max_value),
            max_value,
        ]
        nasty_floats = [f for f in NASTY_FLOATS + boundary_values if permitted(f)]
        weights = [0.2 * len(nasty_floats)] + [0.8] * len(nasty_floats)
        sampler = Sampler(weights, observe=False) if nasty_floats else None

        pos_clamper = neg_clamper = None
        if sign_aware_lte(0.0, max_value):
            pos_min = max(min_value, smallest_nonzero_magnitude)
            allow_zero = sign_aware_lte(min_value, 0.0)
            pos_clamper = make_float_clamper(pos_min, max_value, allow_zero=allow_zero)
        if sign_aware_lte(min_value, -0.0):
            neg_max = min(max_value, -smallest_nonzero_magnitude)
            allow_zero = sign_aware_lte(-0.0, max_value)
            neg_clamper = make_float_clamper(
                -neg_max, -min_value, allow_zero=allow_zero
            )

        forced_sign_bit: Optional[Literal[0, 1]] = None
        if (pos_clamper is None) != (neg_clamper is None):
            forced_sign_bit = 1 if neg_clamper else 0

        return (sampler, forced_sign_bit, neg_clamper, pos_clamper, nasty_floats)


# The set of available `PrimitiveProvider`s, by name.  Other libraries, such as
# crosshair, can implement this interface and add themselves; at which point users
# can configure which backend to use via settings.   Keys are the name of the library,
# which doubles as the backend= setting, and values are importable class names.
#
# NOTE: this is a temporary interface.  We DO NOT promise to continue supporting it!
#       (but if you want to experiment and don't mind breakage, here you go)
AVAILABLE_PROVIDERS = {
    "hypothesis": "hypothesis.internal.conjecture.data.HypothesisProvider",
}


class ConjectureData:
    @classmethod
    def for_buffer(
        cls,
        buffer: Union[List[int], bytes],
        *,
        observer: Optional[DataObserver] = None,
        provider: Union[type, PrimitiveProvider] = HypothesisProvider,
    ) -> "ConjectureData":
        return cls(
            len(buffer), buffer, random=None, observer=observer, provider=provider
        )

    @classmethod
    def for_ir_tree(
        cls,
        ir_tree_prefix: List[IRNode],
        *,
        observer: Optional[DataObserver] = None,
        provider: Union[type, PrimitiveProvider] = HypothesisProvider,
        max_length: Optional[int] = None,
    ) -> "ConjectureData":
        from hypothesis.internal.conjecture.engine import BUFFER_SIZE

        return cls(
            max_length=BUFFER_SIZE if max_length is None else max_length,
            prefix=b"",
            random=None,
            ir_tree_prefix=ir_tree_prefix,
            observer=observer,
            provider=provider,
        )

    def __init__(
        self,
        max_length: int,
        prefix: Union[List[int], bytes, bytearray],
        *,
        random: Optional[Random] = None,
        observer: Optional[DataObserver] = None,
        provider: Union[type, PrimitiveProvider] = HypothesisProvider,
        ir_tree_prefix: Optional[List[IRNode]] = None,
    ) -> None:
        if observer is None:
            observer = DataObserver()
        assert isinstance(observer, DataObserver)
        self._bytes_drawn = 0
        self.observer = observer
        self.max_length = max_length
        self.is_find = False
        self.overdraw = 0
        self.prefix = bytes(prefix)
        self.random = random
        self.provider = provider(self) if isinstance(provider, type) else provider
        assert isinstance(self.provider, PrimitiveProvider)

        if ir_tree_prefix is None:
            assert (
                random is not None
                or max_length <= len(prefix)
                or not isinstance(self.provider, HypothesisProvider)
            )

        self.blocks = Blocks(self)
        self.buffer: "Union[bytes, bytearray]" = bytearray()
        self.index = 0
        self.output = ""
        self.status = Status.VALID
        self.frozen = False
        global global_test_counter
        self.testcounter = global_test_counter
        global_test_counter += 1
        self.start_time = time.perf_counter()
        self.gc_start_time = gc_cumulative_time()
        self.events: Dict[str, Union[str, int, float]] = {}
        self.forced_indices: "Set[int]" = set()
        self.interesting_origin: Optional[InterestingOrigin] = None
        self.draw_times: "Dict[str, float]" = {}
        self._stateful_run_times: "DefaultDict[str, float]" = defaultdict(float)
        self.max_depth = 0
        self.has_discards = False

        self.__result: "Optional[ConjectureResult]" = None

        # Observations used for targeted search.  They'll be aggregated in
        # ConjectureRunner.generate_new_examples and fed to TargetSelector.
        self.target_observations: TargetObservations = {}

        # Tags which indicate something about which part of the search space
        # this example is in. These are used to guide generation.
        self.tags: "Set[StructuralCoverageTag]" = set()
        self.labels_for_structure_stack: "List[Set[int]]" = []

        # Normally unpopulated but we need this in the niche case
        # that self.as_result() is Overrun but we still want the
        # examples for reporting purposes.
        self.__examples: "Optional[Examples]" = None

        # We want the top level example to have depth 0, so we start
        # at -1.
        self.depth = -1
        self._example_record = ExampleRecord()

        # Slice indices for discrete reportable parts that which-parts-matter can
        # try varying, to report if the minimal example always fails anyway.
        self.arg_slices: Set[Tuple[int, int]] = set()
        self.slice_comments: Dict[Tuple[int, int], str] = {}
        self._observability_args: Dict[str, Any] = {}
        self._observability_predicates: defaultdict = defaultdict(
            lambda: {"satisfied": 0, "unsatisfied": 0}
        )

        self.extra_information = ExtraInformation()

        self.ir_tree_nodes = ir_tree_prefix
        self.misaligned_at: Optional[MisalignedAt] = None
        self._node_index = 0
        self.start_example(TOP_LABEL)

    def __repr__(self):
        return "ConjectureData(%s, %d bytes%s)" % (
            self.status.name,
            len(self.buffer),
            ", frozen" if self.frozen else "",
        )

    # A bit of explanation of the `observe` and `fake_forced` arguments in our
    # draw_* functions.
    #
    # There are two types of draws: sub-ir and super-ir. For instance, some ir
    # nodes use `many`, which in turn calls draw_boolean. But some strategies
    # also use many, at the super-ir level. We don't want to write sub-ir draws
    # to the DataTree (and consequently use them when computing novel prefixes),
    # since they are fully recorded by writing the ir node itself.
    # But super-ir draws are not included in the ir node, so we do want to write
    # these to the tree.
    #
    # `observe` formalizes this distinction. The draw will only be written to
    # the DataTree if observe is True.
    #
    # `fake_forced` deals with a different problem. We use `forced=` to convert
    # ir prefixes, which are potentially from other backends, into our backing
    # bits representation. This works fine, except using `forced=` in this way
    # also sets `was_forced=True` for all blocks, even those that weren't forced
    # in the traditional way. The shrinker chokes on this due to thinking that
    # nothing can be modified.
    #
    # Setting `fake_forced` to true says that yes, we want to force a particular
    # value to be returned, but we don't want to treat that block as fixed for
    # e.g. the shrinker.

    def draw_integer(
        self,
        min_value: Optional[int] = None,
        max_value: Optional[int] = None,
        *,
        # weights are for choosing an element index from a bounded range
        weights: Optional[Sequence[float]] = None,
        shrink_towards: int = 0,
        forced: Optional[int] = None,
        fake_forced: bool = False,
        observe: bool = True,
    ) -> int:
        # Validate arguments
        if weights is not None:
            assert min_value is not None
            assert max_value is not None
            width = max_value - min_value + 1
            assert width <= 255  # arbitrary practical limit
            assert len(weights) == width

        if forced is not None and (min_value is None or max_value is None):
            # We draw `forced=forced - shrink_towards` here internally, after clamping.
            # If that grows larger than a 128 bit signed integer, we can't represent it.
            # Disallow this combination for now.
            # Note that bit_length() = 128 -> signed bit size = 129.
            _shrink_towards = shrink_towards
            if min_value is not None:
                _shrink_towards = max(min_value, _shrink_towards)
            if max_value is not None:
                _shrink_towards = min(max_value, _shrink_towards)

            assert (forced - _shrink_towards).bit_length() < 128
        if forced is not None and min_value is not None:
            assert min_value <= forced
        if forced is not None and max_value is not None:
            assert forced <= max_value

        kwargs: IntegerKWargs = self._pooled_kwargs(
            "integer",
            {
                "min_value": min_value,
                "max_value": max_value,
                "weights": weights,
                "shrink_towards": shrink_towards,
            },
        )

        if self.ir_tree_nodes is not None and observe:
            node_value = self._pop_ir_tree_node("integer", kwargs, forced=forced)
            if forced is None:
                assert isinstance(node_value, int)
                forced = node_value
                fake_forced = True

        value = self.provider.draw_integer(
            **kwargs, forced=forced, fake_forced=fake_forced
        )
        if observe:
            self.observer.draw_integer(
                value, kwargs=kwargs, was_forced=forced is not None and not fake_forced
            )
            self._example_record.record_ir_draw(
                "integer",
                value,
                kwargs=kwargs,
                was_forced=forced is not None and not fake_forced,
            )
        return value

    def draw_float(
        self,
        min_value: float = -math.inf,
        max_value: float = math.inf,
        *,
        allow_nan: bool = True,
        smallest_nonzero_magnitude: float = SMALLEST_SUBNORMAL,
        # TODO: consider supporting these float widths at the IR level in the
        # future.
        # width: Literal[16, 32, 64] = 64,
        # exclude_min and exclude_max handled higher up,
        forced: Optional[float] = None,
        fake_forced: bool = False,
        observe: bool = True,
    ) -> float:
        assert smallest_nonzero_magnitude > 0
        assert not math.isnan(min_value)
        assert not math.isnan(max_value)

        if forced is not None:
            assert allow_nan or not math.isnan(forced)
            assert math.isnan(forced) or (
                sign_aware_lte(min_value, forced) and sign_aware_lte(forced, max_value)
            )

        kwargs: FloatKWargs = self._pooled_kwargs(
            "float",
            {
                "min_value": min_value,
                "max_value": max_value,
                "allow_nan": allow_nan,
                "smallest_nonzero_magnitude": smallest_nonzero_magnitude,
            },
        )

        if self.ir_tree_nodes is not None and observe:
            node_value = self._pop_ir_tree_node("float", kwargs, forced=forced)
            if forced is None:
                assert isinstance(node_value, float)
                forced = node_value
                fake_forced = True

        value = self.provider.draw_float(
            **kwargs, forced=forced, fake_forced=fake_forced
        )
        if observe:
            self.observer.draw_float(
                value, kwargs=kwargs, was_forced=forced is not None and not fake_forced
            )
            self._example_record.record_ir_draw(
                "float",
                value,
                kwargs=kwargs,
                was_forced=forced is not None and not fake_forced,
            )
        return value

    def draw_string(
        self,
        intervals: IntervalSet,
        *,
        min_size: int = 0,
        max_size: int = COLLECTION_DEFAULT_MAX_SIZE,
        forced: Optional[str] = None,
        fake_forced: bool = False,
        observe: bool = True,
    ) -> str:
<<<<<<< HEAD
        assert forced is None or min_size <= len(forced)
=======
        assert forced is None or min_size <= len(forced) <= max_size
>>>>>>> a64b71c7
        assert min_size >= 0

        kwargs: StringKWargs = self._pooled_kwargs(
            "string",
            {
                "intervals": intervals,
                "min_size": min_size,
                "max_size": max_size,
            },
        )
        if self.ir_tree_nodes is not None and observe:
            node_value = self._pop_ir_tree_node("string", kwargs, forced=forced)
            if forced is None:
                assert isinstance(node_value, str)
                forced = node_value
                fake_forced = True

        value = self.provider.draw_string(
            **kwargs, forced=forced, fake_forced=fake_forced
        )
        if observe:
            self.observer.draw_string(
                value, kwargs=kwargs, was_forced=forced is not None and not fake_forced
            )
            self._example_record.record_ir_draw(
                "string",
                value,
                kwargs=kwargs,
                was_forced=forced is not None and not fake_forced,
            )
        return value

    def draw_bytes(
        self,
<<<<<<< HEAD
        min_size: int,
        max_size: Optional[int],
=======
        min_size: int = 0,
        max_size: int = COLLECTION_DEFAULT_MAX_SIZE,
>>>>>>> a64b71c7
        *,
        forced: Optional[bytes] = None,
        fake_forced: bool = False,
        observe: bool = True,
    ) -> bytes:
<<<<<<< HEAD
        assert forced is None or min_size <= len(forced)
=======
        assert forced is None or min_size <= len(forced) <= max_size
>>>>>>> a64b71c7
        assert min_size >= 0

        kwargs: BytesKWargs = self._pooled_kwargs(
            "bytes", {"min_size": min_size, "max_size": max_size}
        )

        if self.ir_tree_nodes is not None and observe:
            node_value = self._pop_ir_tree_node("bytes", kwargs, forced=forced)
            if forced is None:
                assert isinstance(node_value, bytes)
                forced = node_value
                fake_forced = True

        value = self.provider.draw_bytes(
            **kwargs, forced=forced, fake_forced=fake_forced
        )
        if observe:
            self.observer.draw_bytes(
                value, kwargs=kwargs, was_forced=forced is not None and not fake_forced
            )
            self._example_record.record_ir_draw(
                "bytes",
                value,
                kwargs=kwargs,
                was_forced=forced is not None and not fake_forced,
            )
        return value

    def draw_boolean(
        self,
        p: float = 0.5,
        *,
        forced: Optional[bool] = None,
        fake_forced: bool = False,
        observe: bool = True,
    ) -> bool:
        # Internally, we treat probabilities lower than 1 / 2**64 as
        # unconditionally false.
        #
        # Note that even if we lift this 64 bit restriction in the future, p
        # cannot be 0 (1) when forced is True (False).
        eps = 2 ** (-64) if isinstance(self.provider, HypothesisProvider) else 0
        assert (forced is not True) or (0 + eps) < p
        assert (forced is not False) or p < (1 - eps)

        kwargs: BooleanKWargs = self._pooled_kwargs("boolean", {"p": p})

        if self.ir_tree_nodes is not None and observe:
            node_value = self._pop_ir_tree_node("boolean", kwargs, forced=forced)
            if forced is None:
                assert isinstance(node_value, bool)
                forced = node_value
                fake_forced = True

        value = self.provider.draw_boolean(
            **kwargs, forced=forced, fake_forced=fake_forced
        )
        if observe:
            self.observer.draw_boolean(
                value, kwargs=kwargs, was_forced=forced is not None and not fake_forced
            )
            self._example_record.record_ir_draw(
                "boolean",
                value,
                kwargs=kwargs,
                was_forced=forced is not None and not fake_forced,
            )
        return value

    def _pooled_kwargs(self, ir_type, kwargs):
        """Memoize common dictionary objects to reduce memory pressure."""
        # caching runs afoul of nondeterminism checks
        if self.provider.avoid_realization:
            return kwargs

        key = []
        for k, v in kwargs.items():
            if ir_type == "float" and k in ["min_value", "max_value"]:
                # handle -0.0 vs 0.0, etc.
                v = float_to_int(v)
            elif ir_type == "integer" and k == "weights":
                # make hashable
                v = v if v is None else tuple(v)
            key.append((k, v))

        key = (ir_type, *sorted(key))

        try:
            return POOLED_KWARGS_CACHE[key]
        except KeyError:
            POOLED_KWARGS_CACHE[key] = kwargs
            return kwargs

    def _pop_ir_tree_node(
        self, ir_type: IRTypeName, kwargs: IRKWargsType, *, forced: Optional[IRType]
    ) -> IRType:
        from hypothesis.internal.conjecture.engine import BUFFER_SIZE

        assert self.ir_tree_nodes is not None

        if self._node_index == len(self.ir_tree_nodes):
            self.mark_overrun()

        node = self.ir_tree_nodes[self._node_index]
        value = node.value
        # If we're trying to:
        # * draw a different ir type at the same location
        # * draw the same ir type with a different kwargs
        #
        # then we call this a misalignment, because the choice sequence has
        # slipped from what we expected at some point. An easy misalignment is
        #
        #   st.one_of(st.integers(0, 100), st.integers(101, 200))
        #
        # where the choice sequence [0, 100] has kwargs {min_value: 0, max_value: 100}
        # at position 2, but [0, 101] has kwargs {min_value: 101, max_value: 200} at
        # position 2.
        #
        # When we see a misalignment, we can't offer up the stored node value as-is.
        # We need to make it appropriate for the requested kwargs and ir type.
        # Right now we do that by using bytes as the intermediary to convert between
        # ir types/kwargs. In the future we'll probably use the index into a custom
        # ordering for an (ir_type, kwargs) pair.
        if node.ir_type != ir_type or not ir_value_permitted(
            node.value, node.ir_type, kwargs
        ):
            # only track first misalignment for now.
            if self.misaligned_at is None:
                self.misaligned_at = (self._node_index, ir_type, kwargs, forced)
            (_value, buffer) = ir_to_buffer(
                node.ir_type, node.kwargs, forced=node.value
            )
            try:
                value = buffer_to_ir(
                    ir_type, kwargs, buffer=buffer + bytes(BUFFER_SIZE - len(buffer))
                )
            except StopTest:
                # must have been an overrun.
                #
                # maybe we should fall back to to an arbitrary small value here
                # instead? eg
                #   buffer_to_ir(ir_type, kwargs, buffer=bytes(BUFFER_SIZE))
                self.mark_overrun()

        self._node_index += 1
        return value

    def as_result(self) -> Union[ConjectureResult, _Overrun]:
        """Convert the result of running this test into
        either an Overrun object or a ConjectureResult."""

        assert self.frozen
        if self.status == Status.OVERRUN:
            return Overrun
        if self.__result is None:
            self.__result = ConjectureResult(
                status=self.status,
                interesting_origin=self.interesting_origin,
                buffer=self.buffer,
                examples=self.examples,
                blocks=self.blocks,
                output=self.output,
                extra_information=(
                    self.extra_information
                    if self.extra_information.has_information()
                    else None
                ),
                has_discards=self.has_discards,
                target_observations=self.target_observations,
                tags=frozenset(self.tags),
                forced_indices=frozenset(self.forced_indices),
                arg_slices=self.arg_slices,
                slice_comments=self.slice_comments,
                misaligned_at=self.misaligned_at,
            )
            assert self.__result is not None
            self.blocks.transfer_ownership(self.__result)
        return self.__result

    def __assert_not_frozen(self, name: str) -> None:
        if self.frozen:
            raise Frozen(f"Cannot call {name} on frozen ConjectureData")

    def note(self, value: Any) -> None:
        self.__assert_not_frozen("note")
        if not isinstance(value, str):
            value = repr(value)
        self.output += value

    def draw(
        self,
        strategy: "SearchStrategy[Ex]",
        label: Optional[int] = None,
        observe_as: Optional[str] = None,
    ) -> "Ex":
        if self.is_find and not strategy.supports_find:
            raise InvalidArgument(
                f"Cannot use strategy {strategy!r} within a call to find "
                "(presumably because it would be invalid after the call had ended)."
            )

        at_top_level = self.depth == 0
        start_time = None
        if at_top_level:
            # We start this timer early, because accessing attributes on a LazyStrategy
            # can be almost arbitrarily slow.  In cases like characters() and text()
            # where we cache something expensive, this led to Flaky deadline errors!
            # See https://github.com/HypothesisWorks/hypothesis/issues/2108
            start_time = time.perf_counter()
            gc_start_time = gc_cumulative_time()

        strategy.validate()

        if strategy.is_empty:
            self.mark_invalid(f"empty strategy {self!r}")

        if self.depth >= MAX_DEPTH:
            self.mark_invalid("max depth exceeded")

        if label is None:
            assert isinstance(strategy.label, int)
            label = strategy.label
        self.start_example(label=label)
        try:
            if not at_top_level:
                return strategy.do_draw(self)
            assert start_time is not None
            key = observe_as or f"generate:unlabeled_{len(self.draw_times)}"
            try:
                strategy.validate()
                try:
                    return strategy.do_draw(self)
                finally:
                    # Subtract the time spent in GC to avoid overcounting, as it is
                    # accounted for at the overall example level.
                    in_gctime = gc_cumulative_time() - gc_start_time
                    self.draw_times[key] = time.perf_counter() - start_time - in_gctime
            except Exception as err:
                add_note(err, f"while generating {key[9:]!r} from {strategy!r}")
                raise
        finally:
            self.stop_example()

    def start_example(self, label: int) -> None:
        self.__assert_not_frozen("start_example")
        self.depth += 1
        # Logically it would make sense for this to just be
        # ``self.depth = max(self.depth, self.max_depth)``, which is what it used to
        # be until we ran the code under tracemalloc and found a rather significant
        # chunk of allocation was happening here. This was presumably due to varargs
        # or the like, but we didn't investigate further given that it was easy
        # to fix with this check.
        if self.depth > self.max_depth:
            self.max_depth = self.depth
        self._example_record.start_example(label)
        self.labels_for_structure_stack.append({label})

    def stop_example(self, *, discard: bool = False) -> None:
        if self.frozen:
            return
        if discard:
            self.has_discards = True
        self.depth -= 1
        assert self.depth >= -1
        self._example_record.stop_example(discard=discard)

        labels_for_structure = self.labels_for_structure_stack.pop()

        if not discard:
            if self.labels_for_structure_stack:
                self.labels_for_structure_stack[-1].update(labels_for_structure)
            else:
                self.tags.update([structural_coverage(l) for l in labels_for_structure])

        if discard:
            # Once we've discarded an example, every test case starting with
            # this prefix contains discards. We prune the tree at that point so
            # as to avoid future test cases bothering with this region, on the
            # assumption that some example that you could have used instead
            # there would *not* trigger the discard. This greatly speeds up
            # test case generation in some cases, because it allows us to
            # ignore large swathes of the search space that are effectively
            # redundant.
            #
            # A scenario that can cause us problems but which we deliberately
            # have decided not to support is that if there are side effects
            # during data generation then you may end up with a scenario where
            # every good test case generates a discard because the discarded
            # section sets up important things for later. This is not terribly
            # likely and all that you see in this case is some degradation in
            # quality of testing, so we don't worry about it.
            #
            # Note that killing the branch does *not* mean we will never
            # explore below this point, and in particular we may do so during
            # shrinking. Any explicit request for a data object that starts
            # with the branch here will work just fine, but novel prefix
            # generation will avoid it, and we can use it to detect when we
            # have explored the entire tree (up to redundancy).

            self.observer.kill_branch()

    @property
    def examples(self) -> Examples:
        assert self.frozen
        if self.__examples is None:
            self.__examples = Examples(record=self._example_record, blocks=self.blocks)
        return self.__examples

    def freeze(self) -> None:
        if self.frozen:
            assert isinstance(self.buffer, bytes)
            return
        self.finish_time = time.perf_counter()
        self.gc_finish_time = gc_cumulative_time()
        assert len(self.buffer) == self.index

        # Always finish by closing all remaining examples so that we have a
        # valid tree.
        while self.depth >= 0:
            self.stop_example()

        self._example_record.freeze()

        self.frozen = True
        self.buffer = bytes(self.buffer)
        self.observer.conclude_test(self.status, self.interesting_origin)

    def choice(
        self,
        values: Sequence[T],
        *,
        forced: Optional[T] = None,
        fake_forced: bool = False,
        observe: bool = True,
    ) -> T:
        forced_i = None if forced is None else values.index(forced)
        i = self.draw_integer(
            0,
            len(values) - 1,
            forced=forced_i,
            fake_forced=fake_forced,
            observe=observe,
        )
        return values[i]

    def draw_bits(
        self, n: int, *, forced: Optional[int] = None, fake_forced: bool = False
    ) -> int:
        """Return an ``n``-bit integer from the underlying source of
        bytes. If ``forced`` is set to an integer will instead
        ignore the underlying source and simulate a draw as if it had
        returned that integer."""
        self.__assert_not_frozen("draw_bits")
        if n == 0:
            return 0
        assert n > 0
        n_bytes = bits_to_bytes(n)
        self.__check_capacity(n_bytes)

        if forced is not None:
            buf = int_to_bytes(forced, n_bytes)
        elif self._bytes_drawn < len(self.prefix):
            index = self._bytes_drawn
            buf = self.prefix[index : index + n_bytes]
            if len(buf) < n_bytes:
                assert self.random is not None
                buf += uniform(self.random, n_bytes - len(buf))
        else:
            assert self.random is not None
            buf = uniform(self.random, n_bytes)
        buf = bytearray(buf)
        self._bytes_drawn += n_bytes

        assert len(buf) == n_bytes

        # If we have a number of bits that is not a multiple of 8
        # we have to mask off the high bits.
        buf[0] &= BYTE_MASKS[n % 8]
        buf = bytes(buf)
        result = int_from_bytes(buf)

        self._example_record.draw_bits()

        initial = self.index

        assert isinstance(self.buffer, bytearray)
        self.buffer.extend(buf)
        self.index = len(self.buffer)

        if forced is not None and not fake_forced:
            self.forced_indices.update(range(initial, self.index))

        self.blocks.add_endpoint(self.index)

        assert result.bit_length() <= n
        return result

    def __check_capacity(self, n: int) -> None:
        if self.index + n > self.max_length:
            self.mark_overrun()

    def conclude_test(
        self,
        status: Status,
        interesting_origin: Optional[InterestingOrigin] = None,
    ) -> NoReturn:
        assert (interesting_origin is None) or (status == Status.INTERESTING)
        self.__assert_not_frozen("conclude_test")
        self.interesting_origin = interesting_origin
        self.status = status
        self.freeze()
        raise StopTest(self.testcounter)

    def mark_interesting(
        self, interesting_origin: Optional[InterestingOrigin] = None
    ) -> NoReturn:
        self.conclude_test(Status.INTERESTING, interesting_origin)

    def mark_invalid(self, why: Optional[str] = None) -> NoReturn:
        if why is not None:
            self.events["invalid because"] = why
        self.conclude_test(Status.INVALID)

    def mark_overrun(self) -> NoReturn:
        self.conclude_test(Status.OVERRUN)


def bits_to_bytes(n: int) -> int:
    """The number of bytes required to represent an n-bit number.
    Equivalent to (n + 7) // 8, but slightly faster. This really is
    called enough times that that matters."""
    return (n + 7) >> 3


def ir_to_buffer(ir_type, kwargs, *, forced=None, random=None):
    from hypothesis.internal.conjecture.engine import BUFFER_SIZE

    if forced is None:
        assert random is not None

    cd = ConjectureData(
        max_length=BUFFER_SIZE,
        # buffer doesn't matter if forced is passed since we're forcing the sole draw
        prefix=b"" if forced is None else bytes(BUFFER_SIZE),
        random=random,
    )
    value = getattr(cd.provider, f"draw_{ir_type}")(**kwargs, forced=forced)
    return (value, cd.buffer)


def buffer_to_ir(ir_type, kwargs, *, buffer):
    cd = ConjectureData.for_buffer(buffer)
    return getattr(cd.provider, f"draw_{ir_type}")(**kwargs)<|MERGE_RESOLUTION|>--- conflicted
+++ resolved
@@ -116,11 +116,7 @@
 
 class BytesKWargs(TypedDict):
     min_size: int
-<<<<<<< HEAD
-    max_size: Optional[int]
-=======
     max_size: int
->>>>>>> a64b71c7
 
 
 class BooleanKWargs(TypedDict):
@@ -1330,13 +1326,8 @@
     @abc.abstractmethod
     def draw_bytes(
         self,
-<<<<<<< HEAD
-        min_size: int,
-        max_size: Optional[int],
-=======
         min_size: int = 0,
         max_size: int = COLLECTION_DEFAULT_MAX_SIZE,
->>>>>>> a64b71c7
         *,
         forced: Optional[bytes] = None,
         fake_forced: bool = False,
@@ -1627,13 +1618,6 @@
         forced: Optional[str] = None,
         fake_forced: bool = False,
     ) -> str:
-<<<<<<< HEAD
-        if max_size is None:
-            max_size = COLLECTION_DEFAULT_MAX_SIZE
-
-        assert forced is None or min_size <= len(forced) <= max_size
-=======
->>>>>>> a64b71c7
         assert self._cd is not None
 
         average_size = min(
@@ -1684,24 +1668,12 @@
 
     def draw_bytes(
         self,
-<<<<<<< HEAD
-        min_size: int,
-        max_size: Optional[int],
-=======
         min_size: int = 0,
         max_size: int = COLLECTION_DEFAULT_MAX_SIZE,
->>>>>>> a64b71c7
         *,
         forced: Optional[bytes] = None,
         fake_forced: bool = False,
     ) -> bytes:
-<<<<<<< HEAD
-        if max_size is None:
-            max_size = COLLECTION_DEFAULT_MAX_SIZE
-
-        assert forced is None or min_size <= len(forced) <= max_size
-=======
->>>>>>> a64b71c7
         assert self._cd is not None
 
         buf = bytearray()
@@ -2277,11 +2249,7 @@
         fake_forced: bool = False,
         observe: bool = True,
     ) -> str:
-<<<<<<< HEAD
-        assert forced is None or min_size <= len(forced)
-=======
         assert forced is None or min_size <= len(forced) <= max_size
->>>>>>> a64b71c7
         assert min_size >= 0
 
         kwargs: StringKWargs = self._pooled_kwargs(
@@ -2316,23 +2284,14 @@
 
     def draw_bytes(
         self,
-<<<<<<< HEAD
-        min_size: int,
-        max_size: Optional[int],
-=======
         min_size: int = 0,
         max_size: int = COLLECTION_DEFAULT_MAX_SIZE,
->>>>>>> a64b71c7
         *,
         forced: Optional[bytes] = None,
         fake_forced: bool = False,
         observe: bool = True,
     ) -> bytes:
-<<<<<<< HEAD
-        assert forced is None or min_size <= len(forced)
-=======
         assert forced is None or min_size <= len(forced) <= max_size
->>>>>>> a64b71c7
         assert min_size >= 0
 
         kwargs: BytesKWargs = self._pooled_kwargs(
