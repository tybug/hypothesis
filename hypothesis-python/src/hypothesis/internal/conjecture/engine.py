--- conflicted
+++ resolved
@@ -812,13 +812,8 @@
                 )
                 assert ex1.end <= ex2.start
 
-<<<<<<< HEAD
-                replacements = [data.buffer[e.start : e.end] for e in [ex1, ex2]]
-                replacement = self.random.choice(replacements)
-=======
                 e = self.random.choice([ex1, ex2])
                 replacement = data.buffer[e.start : e.end]
->>>>>>> 3eea8c5e
 
                 try:
                     # We attempt to replace both the the examples with
