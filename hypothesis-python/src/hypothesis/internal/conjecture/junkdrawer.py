# This file is part of Hypothesis, which may be found at
# https://github.com/HypothesisWorks/hypothesis/
#
# Copyright the Hypothesis Authors.
# Individual contributors are listed in AUTHORS.rst and the git log.
#
# This Source Code Form is subject to the terms of the Mozilla Public License,
# v. 2.0. If a copy of the MPL was not distributed with this file, You can
# obtain one at https://mozilla.org/MPL/2.0/.

"""A module for miscellaneous useful bits and bobs that don't
obviously belong anywhere else. If you spot a better home for
anything that lives here, please move it."""

import array
import gc
import sys
import time
import warnings
from collections.abc import Iterable, Iterator, Sequence
from random import Random
from typing import (
    Any,
    Callable,
    Generic,
    List,
    Literal,
    Optional,
    TypeVar,
    Union,
    overload,
)

from sortedcontainers import SortedList

from hypothesis.errors import HypothesisWarning

ARRAY_CODES = ["B", "H", "I", "L", "Q", "O"]

T = TypeVar("T")


def array_or_list(
    code: str, contents: Iterable[int]
) -> "Union[List[int], array.ArrayType[int]]":
    if code == "O":
        return list(contents)
    return array.array(code, contents)


def replace_all(
    ls: Sequence[T],
    replacements: Iterable[tuple[int, int, Sequence[T]]],
) -> list[T]:
    """Substitute multiple replacement values into a list.

    Replacements is a list of (start, end, value) triples.
    """

    result: list[T] = []
    prev = 0
    offset = 0
    for u, v, r in replacements:
        result.extend(ls[prev:u])
        result.extend(r)
        prev = v
        offset += len(r) - (v - u)
    result.extend(ls[prev:])
    assert len(result) == len(ls) + offset
    return result


NEXT_ARRAY_CODE = dict(zip(ARRAY_CODES, ARRAY_CODES[1:]))


class IntList(Sequence[int]):
    """Class for storing a list of non-negative integers compactly.

    We store them as the smallest size integer array we can get
    away with. When we try to add an integer that is too large,
    we upgrade the array to the smallest word size needed to store
    the new value."""

    __slots__ = ("__underlying",)

    __underlying: "Union[List[int], array.ArrayType[int]]"

    def __init__(self, values: Sequence[int] = ()):
        for code in ARRAY_CODES:
            try:
                underlying = array_or_list(code, values)
                break
            except OverflowError:
                pass
        else:  # pragma: no cover
            raise AssertionError(f"Could not create storage for {values!r}")
        if isinstance(underlying, list):
            for v in underlying:
                if not isinstance(v, int) or v < 0:
                    raise ValueError(f"Could not create IntList for {values!r}")
        self.__underlying = underlying

    @classmethod
    def of_length(cls, n: int) -> "IntList":
        return cls(array_or_list("B", [0]) * n)

    def count(self, value: int) -> int:
        return self.__underlying.count(value)

    def __repr__(self) -> str:
        return f"IntList({list(self.__underlying)!r})"

    def __len__(self) -> int:
        return len(self.__underlying)

    @overload
    def __getitem__(self, i: int) -> int: ...  # pragma: no cover

    @overload
    def __getitem__(self, i: slice) -> "IntList": ...  # pragma: no cover

    def __getitem__(self, i: Union[int, slice]) -> "Union[int, IntList]":
        if isinstance(i, slice):
            return IntList(self.__underlying[i])
        return self.__underlying[i]

    def __delitem__(self, i: Union[int, slice]) -> None:
        del self.__underlying[i]

    def insert(self, i: int, v: int) -> None:
        self.__underlying.insert(i, v)

    def __iter__(self) -> Iterator[int]:
        return iter(self.__underlying)

    def __eq__(self, other: object) -> bool:
        if self is other:
            return True
        if not isinstance(other, IntList):
            return NotImplemented
        return self.__underlying == other.__underlying

    def __ne__(self, other: object) -> bool:
        if self is other:
            return False
        if not isinstance(other, IntList):
            return NotImplemented
        return self.__underlying != other.__underlying

    def append(self, n: int) -> None:
        i = len(self)
        self.__underlying.append(0)
        self[i] = n

    def __setitem__(self, i: int, n: int) -> None:
        while True:
            try:
                self.__underlying[i] = n
                return
            except OverflowError:
                assert n > 0
                self.__upgrade()

    def extend(self, ls: Iterable[int]) -> None:
        for n in ls:
            self.append(n)

    def __upgrade(self) -> None:
        assert isinstance(self.__underlying, array.array)
        code = NEXT_ARRAY_CODE[self.__underlying.typecode]
        self.__underlying = array_or_list(code, self.__underlying)


def binary_search(lo: int, hi: int, f: Callable[[int], bool]) -> int:
    """Binary searches in [lo , hi) to find
    n such that f(n) == f(lo) but f(n + 1) != f(lo).
    It is implicitly assumed and will not be checked
    that f(hi) != f(lo).
    """

    reference = f(lo)

    while lo + 1 < hi:
        mid = (lo + hi) // 2
        if f(mid) == reference:
            lo = mid
        else:
            hi = mid
    return lo


def uniform(random: Random, n: int) -> bytes:
    """Returns a bytestring of length n, distributed uniformly at random."""
    return random.getrandbits(n * 8).to_bytes(n, "big")


class LazySequenceCopy(Generic[T]):
    """A "copy" of a sequence that works by inserting a mask in front
    of the underlying sequence, so that you can mutate it without changing
    the underlying sequence. Effectively behaves as if you could do list(x)
    in O(1) time. The full list API is not supported yet but there's no reason
    in principle it couldn't be."""

    def __init__(self, values: Sequence[T]):
        self.__values = values
        self.__len = len(values)
        self.__mask: Optional[dict[int, T]] = None
        self.__popped_indices: Optional[SortedList] = None

    def __len__(self) -> int:
        if self.__popped_indices is None:
            return self.__len
        return self.__len - len(self.__popped_indices)

    def pop(self, i: int = -1) -> T:
        if len(self) == 0:
            raise IndexError("Cannot pop from empty list")
        i = self.__underlying_index(i)

        v = None
        if self.__mask is not None:
            v = self.__mask.pop(i, None)
        if v is None:
            v = self.__values[i]

        if self.__popped_indices is None:
            self.__popped_indices = SortedList()
        self.__popped_indices.add(i)
        return v

<<<<<<< HEAD
=======
    def swap(self, i: int, j: int) -> None:
        """Swap the elements ls[i], ls[j]."""
        if i == j:
            return
        self[i], self[j] = self[j], self[i]

>>>>>>> da9a59c7
    def __getitem__(self, i: int) -> T:
        i = self.__underlying_index(i)

        default = self.__values[i]
        if self.__mask is None:
            return default
        else:
            return self.__mask.get(i, default)

    def __setitem__(self, i: int, v: T) -> None:
        i = self.__underlying_index(i)
        if self.__mask is None:
            self.__mask = {}
        self.__mask[i] = v

    def __underlying_index(self, i: int) -> int:
        n = len(self)
        if i < -n or i >= n:
            raise IndexError(f"Index {i} out of range [0, {n})")
        if i < 0:
            i += n
        assert 0 <= i < n

        if self.__popped_indices is not None:
            # given an index i in the popped representation of the list, compute
            # its corresponding index in the underlying list. given
            #   l = [1, 4, 2, 10, 188]
            #   l.pop(3)
            #   l.pop(1)
            #   assert l == [1, 2, 188]
            #
            # we want l[i] == self.__values[f(i)], where f is this function.
            assert len(self.__popped_indices) <= len(self.__values)

            for idx in self.__popped_indices:
                if idx > i:
                    break
                i += 1
        return i

    # even though we have len + getitem, mypyc requires iter.
<<<<<<< HEAD
    def __iter__(self) -> Iterator[T]:
        for i in range(len(self)):
            yield self[i]


def swap(ls: LazySequenceCopy[T], i: int, j: int) -> None:
    """Swap the elements ls[i], ls[j]."""
    if i == j:
        return
    ls[i], ls[j] = ls[j], ls[i]
=======
    def __iter__(self) -> Iterable[T]:
        for i in range(len(self)):
            yield self[i]
>>>>>>> da9a59c7


def stack_depth_of_caller() -> int:
    """Get stack size for caller's frame.

    From https://stackoverflow.com/a/47956089/9297601 , this is a simple
    but much faster alternative to `len(inspect.stack(0))`.  We use it
    with get/set recursionlimit to make stack overflows non-flaky; see
    https://github.com/HypothesisWorks/hypothesis/issues/2494 for details.
    """
    frame = sys._getframe(2)
    size = 1
    while frame:
        frame = frame.f_back  # type: ignore[assignment]
        size += 1
    return size


class ensure_free_stackframes:
    """Context manager that ensures there are at least N free stackframes (for
    a reasonable value of N).
    """

    def __enter__(self) -> None:
        cur_depth = stack_depth_of_caller()
        self.old_maxdepth = sys.getrecursionlimit()
        # The default CPython recursionlimit is 1000, but pytest seems to bump
        # it to 3000 during test execution. Let's make it something reasonable:
        self.new_maxdepth = cur_depth + 2000
        # Because we add to the recursion limit, to be good citizens we also
        # add a check for unbounded recursion.  The default limit is typically
        # 1000/3000, so this can only ever trigger if something really strange
        # is happening and it's hard to imagine an
        # intentionally-deeply-recursive use of this code.
        assert cur_depth <= 1000, (
            "Hypothesis would usually add %d to the stack depth of %d here, "
            "but we are already much deeper than expected.  Aborting now, to "
            "avoid extending the stack limit in an infinite loop..."
            % (self.new_maxdepth - self.old_maxdepth, self.old_maxdepth)
        )
        sys.setrecursionlimit(self.new_maxdepth)

    def __exit__(self, *args, **kwargs):
        if self.new_maxdepth == sys.getrecursionlimit():
            sys.setrecursionlimit(self.old_maxdepth)
        else:  # pragma: no cover
            warnings.warn(
                "The recursion limit will not be reset, since it was changed "
                "from another thread or during execution of a test.",
                HypothesisWarning,
                stacklevel=2,
            )


def find_integer(f: Callable[[int], bool]) -> int:
    """Finds a (hopefully large) integer such that f(n) is True and f(n + 1) is
    False.

    f(0) is assumed to be True and will not be checked.
    """
    # We first do a linear scan over the small numbers and only start to do
    # anything intelligent if f(4) is true. This is because it's very hard to
    # win big when the result is small. If the result is 0 and we try 2 first
    # then we've done twice as much work as we needed to!
    for i in range(1, 5):
        if not f(i):
            return i - 1

    # We now know that f(4) is true. We want to find some number for which
    # f(n) is *not* true.
    # lo is the largest number for which we know that f(lo) is true.
    lo = 4

    # Exponential probe upwards until we find some value hi such that f(hi)
    # is not true. Subsequently we maintain the invariant that hi is the
    # smallest number for which we know that f(hi) is not true.
    hi = 5
    while f(hi):
        lo = hi
        hi *= 2

    # Now binary search until lo + 1 = hi. At that point we have f(lo) and not
    # f(lo + 1), as desired..
    while lo + 1 < hi:
        mid = (lo + hi) // 2
        if f(mid):
            lo = mid
        else:
            hi = mid
    return lo


class NotFound(Exception):
    pass


class SelfOrganisingList(Generic[T]):
    """A self-organising list with the move-to-front heuristic.

    A self-organising list is a collection which we want to retrieve items
    that satisfy some predicate from. There is no faster way to do this than
    a linear scan (as the predicates may be arbitrary), but the performance
    of a linear scan can vary dramatically - if we happen to find a good item
    on the first try it's O(1) after all. The idea of a self-organising list is
    to reorder the list to try to get lucky this way as often as possible.

    There are various heuristics we could use for this, and it's not clear
    which are best. We use the simplest, which is that every time we find
    an item we move it to the "front" (actually the back in our implementation
    because we iterate in reverse) of the list.

    """

    def __init__(self, values: Iterable[T] = ()) -> None:
        self.__values = list(values)

    def __repr__(self) -> str:
        return f"SelfOrganisingList({self.__values!r})"

    def add(self, value: T) -> None:
        """Add a value to this list."""
        self.__values.append(value)

    def find(self, condition: Callable[[T], bool]) -> T:
        """Returns some value in this list such that ``condition(value)`` is
        True. If no such value exists raises ``NotFound``."""
        for i in range(len(self.__values) - 1, -1, -1):
            value = self.__values[i]
            if condition(value):
                del self.__values[i]
                self.__values.append(value)
                return value
        raise NotFound("No values satisfying condition")


_gc_initialized = False
_gc_start: float = 0
_gc_cumulative_time: float = 0

# Since gc_callback potentially runs in test context, and perf_counter
# might be monkeypatched, we store a reference to the real one.
_perf_counter = time.perf_counter


def gc_cumulative_time() -> float:
    global _gc_initialized
    if not _gc_initialized:
        if hasattr(gc, "callbacks"):
            # CPython
            def gc_callback(
                phase: Literal["start", "stop"], info: dict[str, int]
            ) -> None:
                global _gc_start, _gc_cumulative_time
                try:
                    now = _perf_counter()
                    if phase == "start":
                        _gc_start = now
                    elif phase == "stop" and _gc_start > 0:
                        _gc_cumulative_time += now - _gc_start  # pragma: no cover # ??
                except RecursionError:  # pragma: no cover
                    # Avoid flakiness via UnraisableException, which is caught and
                    # warned by pytest. The actual callback (this function) is
                    # validated to never trigger a RecursionError itself when
                    # when called by gc.collect.
                    # Anyway, we should hit the same error on "start"
                    # and "stop", but to ensure we don't get out of sync we just
                    # signal that there is no matching start.
                    _gc_start = 0
                    return

            gc.callbacks.insert(0, gc_callback)
        elif hasattr(gc, "hooks"):  # pragma: no cover  # pypy only
            # PyPy
            def hook(stats: Any) -> None:
                global _gc_cumulative_time
                try:
                    _gc_cumulative_time += stats.duration
                except RecursionError:
                    pass

            if gc.hooks.on_gc_minor is None:
                gc.hooks.on_gc_minor = hook
            if gc.hooks.on_gc_collect_step is None:
                gc.hooks.on_gc_collect_step = hook

        _gc_initialized = True

    return _gc_cumulative_time


def startswith(l1: Sequence[T], l2: Sequence[T]) -> bool:
    if len(l1) < len(l2):
        return False
    return all(v1 == v2 for v1, v2 in zip(l1[: len(l2)], l2))


def endswith(l1: Sequence[T], l2: Sequence[T]) -> bool:
    if len(l1) < len(l2):
        return False
    return all(v1 == v2 for v1, v2 in zip(l1[-len(l2) :], l2))<|MERGE_RESOLUTION|>--- conflicted
+++ resolved
@@ -228,15 +228,12 @@
         self.__popped_indices.add(i)
         return v
 
-<<<<<<< HEAD
-=======
     def swap(self, i: int, j: int) -> None:
         """Swap the elements ls[i], ls[j]."""
         if i == j:
             return
         self[i], self[j] = self[j], self[i]
 
->>>>>>> da9a59c7
     def __getitem__(self, i: int) -> T:
         i = self.__underlying_index(i)
 
@@ -278,22 +275,9 @@
         return i
 
     # even though we have len + getitem, mypyc requires iter.
-<<<<<<< HEAD
-    def __iter__(self) -> Iterator[T]:
-        for i in range(len(self)):
-            yield self[i]
-
-
-def swap(ls: LazySequenceCopy[T], i: int, j: int) -> None:
-    """Swap the elements ls[i], ls[j]."""
-    if i == j:
-        return
-    ls[i], ls[j] = ls[j], ls[i]
-=======
     def __iter__(self) -> Iterable[T]:
         for i in range(len(self)):
             yield self[i]
->>>>>>> da9a59c7
 
 
 def stack_depth_of_caller() -> int:
