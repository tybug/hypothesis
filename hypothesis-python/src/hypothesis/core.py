--- conflicted
+++ resolved
@@ -1163,15 +1163,11 @@
                 if interesting_origin[0] == DeadlineExceeded:
                     self.failed_due_to_deadline = True
                     self.explain_traces.clear()
-<<<<<<< HEAD
-                data.mark_interesting(interesting_origin)
-=======
                 try:
                     data.mark_interesting(interesting_origin)
                 except FlakyReplay as err:
                     raise self._flaky_replay_to_failure(err, e) from None
 
->>>>>>> da9a59c7
         finally:
             # Conditional here so we can save some time constructing the payload; in
             # other cases (without coverage) it's cheap enough to do that regardless.
