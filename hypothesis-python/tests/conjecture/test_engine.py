--- conflicted
+++ resolved
@@ -51,13 +51,7 @@
     SOME_LABEL,
     TEST_SETTINGS,
     buffer_size_limit,
-<<<<<<< HEAD
-    integer_kw,
     interesting_origin,
-    ir,
-=======
-    interesting_origin,
->>>>>>> da9a59c7
     ir_nodes,
     run_to_nodes,
     shrinking_from,
