# This file is part of Hypothesis, which may be found at
# https://github.com/HypothesisWorks/hypothesis/
#
# Copyright the Hypothesis Authors.
# Individual contributors are listed in AUTHORS.rst and the git log.
#
# This Source Code Form is subject to the terms of the Mozilla Public License,
# v. 2.0. If a copy of the MPL was not distributed with this file, You can
# obtain one at https://mozilla.org/MPL/2.0/.

import math
import sys
from contextlib import contextmanager
from typing import Optional

from hypothesis import HealthCheck, Phase, assume, settings, strategies as st
from hypothesis.control import current_build_context
from hypothesis.errors import InvalidArgument
from hypothesis.internal.conjecture import engine as engine_module
from hypothesis.internal.conjecture.choice import ChoiceT
from hypothesis.internal.conjecture.data import (
    COLLECTION_DEFAULT_MAX_SIZE,
    ConjectureData,
    IRNode,
    Status,
)
from hypothesis.internal.conjecture.engine import BUFFER_SIZE, ConjectureRunner
from hypothesis.internal.conjecture.utils import calc_label_from_name
from hypothesis.internal.entropy import deterministic_PRNG
from hypothesis.internal.escalation import InterestingOrigin
from hypothesis.internal.floats import SMALLEST_SUBNORMAL, sign_aware_lte
from hypothesis.internal.intervalsets import IntervalSet
from hypothesis.strategies._internal.strings import OneCharStringStrategy, TextStrategy

from tests.common.strategies import intervals

SOME_LABEL = calc_label_from_name("some label")


TEST_SETTINGS = settings(
    max_examples=5000, database=None, suppress_health_check=list(HealthCheck)
)


def interesting_origin(n: Optional[int] = None) -> InterestingOrigin:
    """
    Creates and returns an InterestingOrigin, parameterized by n, such that
    interesting_origin(n) == interesting_origin(m) iff n = m.
<<<<<<< HEAD
=======

    Since n=None may by chance concide with an explicitly-passed value of n, I
    recommend not mixing interesting_origin() and interesting_origin(n) in the
    same test.
>>>>>>> da9a59c7
    """
    try:
        int("not an int")
    except Exception as e:
        origin = InterestingOrigin.from_exception(e)
<<<<<<< HEAD
        if n is None:
            return origin
        return InterestingOrigin(
            exc_type=origin.exc_type,
            filename=origin.filename,
            lineno=n,
            context=origin.context,
            group_elems=origin.group_elems,
        )
=======
        return origin._replace(lineno=n if n is not None else origin.lineno)
>>>>>>> da9a59c7


def run_to_data(f):
    with deterministic_PRNG():
        runner = ConjectureRunner(f, settings=TEST_SETTINGS)
        runner.run()
        assert runner.interesting_examples
        (last_data,) = runner.interesting_examples.values()
        return last_data


def run_to_nodes(f):
    return run_to_data(f).ir_nodes


@contextmanager
def buffer_size_limit(n):
    original = engine_module.BUFFER_SIZE
    try:
        engine_module.BUFFER_SIZE = n
        yield
    finally:
        engine_module.BUFFER_SIZE = original


def shrinking_from(start):
    def accept(f):
        with deterministic_PRNG():
            runner = ConjectureRunner(
                f,
                settings=settings(
                    max_examples=5000,
                    database=None,
                    suppress_health_check=list(HealthCheck),
                    # avoid running the explain phase in shrinker.shrink() in tests
                    # which don't test the inquisitor.
                    phases=set(settings.default.phases) - {Phase.explain},
                ),
            )
            runner.cached_test_function_ir(start)
            assert runner.interesting_examples
            (last_data,) = runner.interesting_examples.values()
            return runner.new_shrinker(
                last_data, lambda d: d.status == Status.INTERESTING
            )

    return accept


def fresh_data(*, random=None, observer=None) -> ConjectureData:
    if random is None:
        try:
            context = current_build_context()
        except InvalidArgument:
            # ensure usage of fresh_data() is not flaky outside of property tests.
            raise ValueError(
                "must pass a seeded Random instance to fresh_data() when "
                "outside of a build context"
            ) from None

        # within property tests, ensure fresh_data uses a controlled source of
        # randomness.
        # drawing this from the current build context is almost *too* magical. But
        # the alternative is an extra @given(st.randoms()) everywhere we use
        # fresh_data, so eh.
        random = context.data.draw(st.randoms())

    return ConjectureData(
        BUFFER_SIZE,
        prefix=b"",
        random=random,
        observer=observer,
    )


def clamped_shrink_towards(kwargs):
    v = kwargs["shrink_towards"]
    if kwargs["min_value"] is not None:
        v = max(kwargs["min_value"], v)
    if kwargs["max_value"] is not None:
        v = min(kwargs["max_value"], v)
    return v


@st.composite
def integer_weights(draw, min_value=None, max_value=None):
    # Sampler doesn't play well with super small floats, so exclude them
    weights = draw(
        st.dictionaries(
            st.integers(min_value=min_value, max_value=max_value),
            st.floats(0.001, 1),
            min_size=1,
            max_size=255,
        )
    )
    # invalid to have a weighting that disallows all possibilities
    assume(sum(weights.values()) != 0)
    # re-normalize probabilities to sum to some arbitrary target < 1
    target = draw(st.floats(0.001, 0.999))
    factor = target / sum(weights.values())
    weights = {k: v * factor for k, v in weights.items()}
    # float rounding error can cause this to fail.
    assume(0.001 <= sum(weights.values()) <= 0.999)
    return weights


@st.composite
def integer_kwargs(
    draw,
    *,
    use_min_value=None,
    use_max_value=None,
    use_shrink_towards=None,
    use_weights=None,
    use_forced=False,
):
    min_value = None
    max_value = None
    shrink_towards = 0
    weights = None

    if use_min_value is None:
        use_min_value = draw(st.booleans())
    if use_max_value is None:
        use_max_value = draw(st.booleans())
    use_shrink_towards = draw(st.booleans())
    if use_weights is None:
        use_weights = (
            draw(st.booleans()) if (use_min_value and use_max_value) else False
        )

    # Invariants:
    # (1) min_value <= forced <= max_value
    # (2) sum(weights.values()) < 1
    # (3) len(weights) <= 255

    if use_shrink_towards:
        shrink_towards = draw(st.integers())

    forced = draw(st.integers()) if use_forced else None
    if use_weights:
        assert use_max_value
        assert use_min_value

        min_value = draw(st.integers(max_value=forced))
        min_val = max(min_value, forced) if forced is not None else min_value
        max_value = draw(st.integers(min_value=min_val))

        weights = draw(integer_weights(min_value, max_value))
    else:
        if use_min_value:
            min_value = draw(st.integers(max_value=forced))
        if use_max_value:
            min_vals = []
            if min_value is not None:
                min_vals.append(min_value)
            if forced is not None:
                min_vals.append(forced)
            min_val = max(min_vals) if min_vals else None
            max_value = draw(st.integers(min_value=min_val))

    if forced is not None:
        assume((forced - shrink_towards).bit_length() < 128)

    return {
        "min_value": min_value,
        "max_value": max_value,
        "shrink_towards": shrink_towards,
        "weights": weights,
        "forced": forced,
    }


@st.composite
def _collection_kwargs(draw, *, forced, use_min_size=None, use_max_size=None):
    min_size = 0
    max_size = COLLECTION_DEFAULT_MAX_SIZE
    # collections are quite expensive in entropy. cap to avoid overruns.
    cap = 50

    if use_min_size is None:
        use_min_size = draw(st.booleans())
    if use_max_size is None:
        use_max_size = draw(st.booleans())

    if use_min_size:
        min_size = draw(
            st.integers(0, min(len(forced), cap) if forced is not None else cap)
        )

    if use_max_size:
        max_size = draw(
            st.integers(
                min_value=min_size if forced is None else max(min_size, len(forced))
            )
        )
        # cap to some reasonable max size to avoid overruns.
        max_size = min(max_size, min_size + 100)

    return {"min_size": min_size, "max_size": max_size}


@st.composite
def string_kwargs(draw, *, use_min_size=None, use_max_size=None, use_forced=False):
    # TODO also sample empty intervals, ie remove this min_size, once we handle empty
    # pseudo-choices in the ir
    interval_set = draw(intervals(min_size=1))
    forced = (
        draw(TextStrategy(OneCharStringStrategy(interval_set))) if use_forced else None
    )
    kwargs = draw(
        _collection_kwargs(
            forced=forced, use_min_size=use_min_size, use_max_size=use_max_size
        )
    )

    return {"intervals": interval_set, "forced": forced, **kwargs}


@st.composite
def bytes_kwargs(draw, *, use_min_size=None, use_max_size=None, use_forced=False):
    forced = draw(st.binary()) if use_forced else None

    kwargs = draw(
        _collection_kwargs(
            forced=forced, use_min_size=use_min_size, use_max_size=use_max_size
        )
    )
    return {"forced": forced, **kwargs}


@st.composite
def float_kwargs(draw, *, use_min_value=None, use_max_value=None, use_forced=False):
    if use_min_value is None:
        use_min_value = draw(st.booleans())
    if use_max_value is None:
        use_max_value = draw(st.booleans())

    forced = draw(st.floats()) if use_forced else None
    pivot = forced if (use_forced and not math.isnan(forced)) else None
    min_value = -math.inf
    max_value = math.inf
    smallest_nonzero_magnitude = SMALLEST_SUBNORMAL
    allow_nan = True if (use_forced and math.isnan(forced)) else draw(st.booleans())

    if use_min_value:
        min_value = draw(st.floats(max_value=pivot, allow_nan=False))

    if use_max_value:
        if pivot is None:
            min_val = min_value
        else:
            min_val = pivot if sign_aware_lte(min_value, pivot) else min_value
        max_value = draw(st.floats(min_value=min_val, allow_nan=False))

    largest_magnitude = max(abs(min_value), abs(max_value))
    # can't force something smaller than our smallest magnitude.
    if pivot is not None and pivot != 0.0:
        largest_magnitude = min(largest_magnitude, pivot)

    # avoid drawing from an empty range
    if largest_magnitude > 0:
        smallest_nonzero_magnitude = draw(
            st.floats(
                min_value=0,
                # smallest_nonzero_magnitude breaks internal clamper invariants if
                # it is allowed to be larger than the magnitude of {min, max}_value.
                max_value=largest_magnitude,
                allow_nan=False,
                exclude_min=True,
                allow_infinity=False,
            )
        )
    return {
        "min_value": min_value,
        "max_value": max_value,
        "forced": forced,
        "allow_nan": allow_nan,
        "smallest_nonzero_magnitude": smallest_nonzero_magnitude,
    }


@st.composite
def boolean_kwargs(draw, *, use_forced=False):
    forced = draw(st.booleans()) if use_forced else None
    # avoid invalid forced combinations
    p = draw(st.floats(0, 1, exclude_min=forced is True, exclude_max=forced is False))

    if 0 < p < 1:
        # match internal assumption about avoiding large draws
        bits = math.ceil(-math.log(min(p, 1 - p), 2))
        assume(bits <= 64)

    return {"p": p, "forced": forced}


def kwargs_strategy(ir_type, strategy_kwargs=None, *, use_forced=False):
    strategy = {
        "boolean": boolean_kwargs,
        "integer": integer_kwargs,
        "float": float_kwargs,
        "bytes": bytes_kwargs,
        "string": string_kwargs,
    }[ir_type]
    if strategy_kwargs is None:
        strategy_kwargs = {}
    return strategy(**strategy_kwargs.get(ir_type, {}), use_forced=use_forced)


def ir_types_and_kwargs(strategy_kwargs=None, *, use_forced=False):
    options = ["boolean", "integer", "float", "bytes", "string"]
    return st.one_of(
        st.tuples(
            st.just(name), kwargs_strategy(name, strategy_kwargs, use_forced=use_forced)
        )
        for name in options
    )


def draw_value(ir_type, kwargs):
    data = fresh_data()
    return getattr(data, f"draw_{ir_type}")(**kwargs)


@st.composite
def ir_nodes(draw, *, was_forced=None, ir_types=None):
    if ir_types is None:
        (ir_type, kwargs) = draw(ir_types_and_kwargs())
    else:
        ir_type = draw(st.sampled_from(ir_types))
        kwargs = draw(kwargs_strategy(ir_type))
    # ir nodes don't include forced in their kwargs. see was_forced attribute
    del kwargs["forced"]
    value = draw_value(ir_type, kwargs)
    was_forced = draw(st.booleans()) if was_forced is None else was_forced

    return IRNode(ir_type=ir_type, value=value, kwargs=kwargs, was_forced=was_forced)


def ir(*values: list[ChoiceT]) -> list[IRNode]:
    """
    For inline-creating an ir node or list of ir nodes, where you don't care about the
    kwargs. This uses maximally-permissable kwargs and infers the ir_type you meant
    based on the type of the value.

    You can optionally pass (value, kwargs) to as an element in order to override
    the default kwargs for that element.
    """
    mapping = {
        float: (
            "float",
            {
                "min_value": -math.inf,
                "max_value": math.inf,
                "allow_nan": True,
                "smallest_nonzero_magnitude": SMALLEST_SUBNORMAL,
            },
        ),
        int: (
            "integer",
            {
                "min_value": None,
                "max_value": None,
                "weights": None,
                "shrink_towards": 0,
            },
        ),
        str: (
            "string",
            {
                "intervals": IntervalSet(((0, sys.maxunicode),)),
                "min_size": 0,
                "max_size": COLLECTION_DEFAULT_MAX_SIZE,
            },
        ),
        bytes: ("bytes", {"min_size": 0, "max_size": COLLECTION_DEFAULT_MAX_SIZE}),
        bool: ("boolean", {"p": 0.5}),
    }
    nodes = []
    for value in values:
        override_kwargs = {}
        if isinstance(value, tuple):
            (value, override_kwargs) = value
            if override_kwargs is None:
                override_kwargs = {}

        (ir_type, kwargs) = mapping[type(value)]

        nodes.append(
            IRNode(
                ir_type=ir_type,
                value=value,
                kwargs=kwargs | override_kwargs,
                was_forced=False,
            )
        )

    return tuple(nodes)


def float_kw(
    min_value=-math.inf,
    max_value=math.inf,
    *,
    allow_nan=True,
    smallest_nonzero_magnitude=SMALLEST_SUBNORMAL,
):
    return {
        "min_value": min_value,
        "max_value": max_value,
        "allow_nan": allow_nan,
        "smallest_nonzero_magnitude": smallest_nonzero_magnitude,
    }


def integer_kw(min_value=None, max_value=None, *, weights=None, shrink_towards=0):
    return {
        "min_value": min_value,
        "max_value": max_value,
        "weights": weights,
        "shrink_towards": shrink_towards,
    }


def string_kw(intervals, *, min_size=0, max_size=COLLECTION_DEFAULT_MAX_SIZE):
    return {"intervals": intervals, "min_size": min_size, "max_size": max_size}


# we could in theory define bytes_kw and boolean_kw, but without any
# default kw values they aren't really a time save.<|MERGE_RESOLUTION|>--- conflicted
+++ resolved
@@ -46,31 +46,16 @@
     """
     Creates and returns an InterestingOrigin, parameterized by n, such that
     interesting_origin(n) == interesting_origin(m) iff n = m.
-<<<<<<< HEAD
-=======
 
     Since n=None may by chance concide with an explicitly-passed value of n, I
     recommend not mixing interesting_origin() and interesting_origin(n) in the
     same test.
->>>>>>> da9a59c7
     """
     try:
         int("not an int")
     except Exception as e:
         origin = InterestingOrigin.from_exception(e)
-<<<<<<< HEAD
-        if n is None:
-            return origin
-        return InterestingOrigin(
-            exc_type=origin.exc_type,
-            filename=origin.filename,
-            lineno=n,
-            context=origin.context,
-            group_elems=origin.group_elems,
-        )
-=======
         return origin._replace(lineno=n if n is not None else origin.lineno)
->>>>>>> da9a59c7
 
 
 def run_to_data(f):
