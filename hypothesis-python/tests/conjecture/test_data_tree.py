# This file is part of Hypothesis, which may be found at
# https://github.com/HypothesisWorks/hypothesis/
#
# Copyright the Hypothesis Authors.
# Individual contributors are listed in AUTHORS.rst and the git log.
#
# This Source Code Form is subject to the terms of the Mozilla Public License,
# v. 2.0. If a copy of the MPL was not distributed with this file, You can
# obtain one at https://mozilla.org/MPL/2.0/.

import textwrap
from random import Random

import pytest

from hypothesis import HealthCheck, assume, given, settings, strategies as st
from hypothesis.errors import Flaky
from hypothesis.internal.conjecture.data import ConjectureData, Status, StopTest
from hypothesis.internal.conjecture.datatree import (
    Branch,
    DataTree,
    PreviouslyUnseenBehaviour,
    compute_max_children,
)
from hypothesis.internal.conjecture.engine import ConjectureRunner
from hypothesis.internal.conjecture.floats import float_to_int
from hypothesis.internal.escalation import InterestingOrigin
from hypothesis.internal.floats import next_up
from hypothesis.vendor import pretty

from tests.conjecture.common import (
    draw_boolean_kwargs,
    draw_bytes_kwargs,
    draw_float_kwargs,
    draw_integer_kwargs,
    draw_string_kwargs,
    fresh_data,
    ir_nodes,
    run_to_buffer,
)

TEST_SETTINGS = settings(
    max_examples=5000, database=None, suppress_health_check=list(HealthCheck)
)


def runner_for(*examples):
    if len(examples) == 1 and isinstance(examples[0], list):
        examples = examples[0]

    def accept(tf):
        runner = ConjectureRunner(tf, settings=TEST_SETTINGS, random=Random(0))
        runner.exit_with = lambda reason: None
        ran_examples = []
        for e in examples:
            e = bytes(e)
            data = runner.cached_test_function(e)
            ran_examples.append((e, data))
        for e, d in ran_examples:
            rewritten, status = runner.tree.rewrite(e)
            assert status == d.status
            assert rewritten == d.buffer
        return runner

    return accept


def test_can_lookup_cached_examples():
    @runner_for(b"\0\0", b"\0\1")
    def runner(data):
        data.draw_integer(0, 2**8 - 1)
        data.draw_integer(0, 2**8 - 1)


def test_can_lookup_cached_examples_with_forced():
    @runner_for(b"\0\0", b"\0\1")
    def runner(data):
        data.draw_integer(0, 2**8 - 1, forced=1)
        data.draw_integer(0, 2**8 - 1)


def test_can_detect_when_tree_is_exhausted():
    @runner_for(b"\0", b"\1")
    def runner(data):
        data.draw_boolean()

    assert runner.tree.is_exhausted


def test_can_detect_when_tree_is_exhausted_variable_size():
    @runner_for(b"\0", b"\1\0", b"\1\1")
    def runner(data):
        if data.draw_boolean():
            data.draw_integer(0, 1)

    assert runner.tree.is_exhausted


def test_one_dead_branch():
    @runner_for([[0, i] for i in range(16)] + [[i] for i in range(1, 16)])
    def runner(data):
        i = data.draw_integer(0, 15)
        if i > 0:
            data.mark_invalid()
        data.draw_integer(0, 15)

    assert runner.tree.is_exhausted


def test_non_dead_root():
    @runner_for(b"\0\0", b"\1\0", b"\1\1")
    def runner(data):
        data.draw_boolean()
        data.draw_boolean()


def test_can_reexecute_dead_examples():
    @runner_for(b"\0\0", b"\0\1", b"\0\0")
    def runner(data):
        data.draw_boolean()
        data.draw_boolean()


def test_novel_prefixes_are_novel():
    def tf(data):
        for _ in range(4):
            data.draw_bytes(1, forced=b"\0")
            data.draw_integer(0, 3)

    runner = ConjectureRunner(tf, settings=TEST_SETTINGS, random=Random(0))
    for _ in range(100):
        prefix = runner.tree.generate_novel_prefix(runner.random)
        example = prefix + bytes(8 - len(prefix))
        assert runner.tree.rewrite(example)[1] is None
        result = runner.cached_test_function(example)
        assert runner.tree.rewrite(example)[0] == result.buffer


def test_overruns_if_not_enough_bytes_for_block():
    runner = ConjectureRunner(
        lambda data: data.draw_bytes(2), settings=TEST_SETTINGS, random=Random(0)
    )
    runner.cached_test_function(b"\0\0")
    assert runner.tree.rewrite(b"\0")[1] == Status.OVERRUN


def test_overruns_if_prefix():
    runner = ConjectureRunner(
        lambda data: [data.draw_boolean() for _ in range(2)],
        settings=TEST_SETTINGS,
        random=Random(0),
    )
    runner.cached_test_function(b"\0\0")
    assert runner.tree.rewrite(b"\0")[1] == Status.OVERRUN


def test_stores_the_tree_flat_until_needed():
    @runner_for(bytes(10))
    def runner(data):
        for _ in range(10):
            data.draw_boolean()
        data.mark_interesting()

    root = runner.tree.root
    assert len(root.kwargs) == 10
    assert len(root.values) == 10
    assert root.transition.status == Status.INTERESTING


def test_split_in_the_middle():
    @runner_for([0, 0, 2], [0, 1, 3])
    def runner(data):
        data.draw_integer(0, 1)
        data.draw_integer(0, 1)
        data.draw_integer(0, 15)
        data.mark_interesting()

    root = runner.tree.root
    assert len(root.kwargs) == len(root.values) == 1
    assert list(root.transition.children[0].values) == [2]
    assert list(root.transition.children[1].values) == [3]


def test_stores_forced_nodes():
    @runner_for(bytes(3))
    def runner(data):
        data.draw_integer(0, 1, forced=0)
        data.draw_integer(0, 1)
        data.draw_integer(0, 1, forced=0)
        data.mark_interesting()

    root = runner.tree.root
    assert root.forced == {0, 2}


def test_correctly_relocates_forced_nodes():
    @runner_for([0, 0], [1, 0])
    def runner(data):
        data.draw_integer(0, 1)
        data.draw_integer(0, 1, forced=0)
        data.mark_interesting()

    root = runner.tree.root
    assert root.transition.children[1].forced == {0}
    assert root.transition.children[0].forced == {0}


def test_can_go_from_interesting_to_valid():
    tree = DataTree()
    data = ConjectureData.for_buffer(b"", observer=tree.new_observer())
    with pytest.raises(StopTest):
        data.conclude_test(Status.INTERESTING)

    data = ConjectureData.for_buffer(b"", observer=tree.new_observer())
    with pytest.raises(StopTest):
        data.conclude_test(Status.VALID)


def test_going_from_interesting_to_invalid_is_flaky():
    tree = DataTree()
    data = ConjectureData.for_buffer(b"", observer=tree.new_observer())
    with pytest.raises(StopTest):
        data.conclude_test(Status.INTERESTING)

    data = ConjectureData.for_buffer(b"", observer=tree.new_observer())
    with pytest.raises(Flaky):
        data.conclude_test(Status.INVALID)


def test_concluding_at_prefix_is_flaky():
    tree = DataTree()
    data = ConjectureData.for_buffer(b"\1", observer=tree.new_observer())
    data.draw_integer(0, 1)
    with pytest.raises(StopTest):
        data.conclude_test(Status.INTERESTING)

    data = ConjectureData.for_buffer(b"", observer=tree.new_observer())
    with pytest.raises(Flaky):
        data.conclude_test(Status.INVALID)


def test_concluding_with_overrun_at_prefix_is_not_flaky():
    tree = DataTree()
    data = ConjectureData.for_buffer(b"\1", observer=tree.new_observer())
    data.draw_integer(0, 1)
    with pytest.raises(StopTest):
        data.conclude_test(Status.INTERESTING)

    data = ConjectureData.for_buffer(b"", observer=tree.new_observer())
    with pytest.raises(StopTest):
        data.conclude_test(Status.OVERRUN)


def test_changing_n_bits_is_flaky_in_prefix():
    tree = DataTree()
    data = ConjectureData.for_buffer(b"\1", observer=tree.new_observer())
    data.draw_integer(0, 1)
    with pytest.raises(StopTest):
        data.conclude_test(Status.INTERESTING)

    data = ConjectureData.for_buffer(b"\1", observer=tree.new_observer())
    with pytest.raises(Flaky):
        data.draw_integer(0, 3)


def test_changing_n_bits_is_flaky_in_branch():
    tree = DataTree()

    for i in [0, 1]:
        data = ConjectureData.for_buffer([i], observer=tree.new_observer())
        data.draw_integer(0, 1)
        with pytest.raises(StopTest):
            data.conclude_test(Status.INTERESTING)

    data = ConjectureData.for_buffer(b"\1", observer=tree.new_observer())
    with pytest.raises(Flaky):
        data.draw_integer(0, 3)


def test_extending_past_conclusion_is_flaky():
    tree = DataTree()
    data = ConjectureData.for_buffer(b"\1", observer=tree.new_observer())
    data.draw_integer(0, 1)
    with pytest.raises(StopTest):
        data.conclude_test(Status.INTERESTING)

    data = ConjectureData.for_buffer(b"\1\0", observer=tree.new_observer())
    data.draw_integer(0, 1)

    with pytest.raises(Flaky):
        data.draw_integer(0, 1)


def test_changing_to_forced_is_flaky():
    tree = DataTree()
    data = ConjectureData.for_buffer(b"\1", observer=tree.new_observer())
    data.draw_integer(0, 1)
    with pytest.raises(StopTest):
        data.conclude_test(Status.INTERESTING)

    data = ConjectureData.for_buffer(b"\1\0", observer=tree.new_observer())

    with pytest.raises(Flaky):
        data.draw_integer(0, 1, forced=0)


def test_changing_value_of_forced_is_flaky():
    tree = DataTree()
    data = ConjectureData.for_buffer(b"\1", observer=tree.new_observer())
    data.draw_integer(0, 1, forced=1)
    with pytest.raises(StopTest):
        data.conclude_test(Status.INTERESTING)

    data = ConjectureData.for_buffer(b"\1\0", observer=tree.new_observer())

    with pytest.raises(Flaky):
        data.draw_integer(0, 1, forced=0)


def test_does_not_truncate_if_unseen():
    tree = DataTree()
    b = bytes([1, 2, 3, 4])
    assert tree.rewrite(b) == (b, None)


def test_truncates_if_seen():
    tree = DataTree()

    b = bytes([1, 2, 3, 4])

    data = ConjectureData.for_buffer(b, observer=tree.new_observer())
    data.draw_bytes(1)
    data.draw_bytes(1)
    data.freeze()

    assert tree.rewrite(b) == (b[:2], Status.VALID)


def test_child_becomes_exhausted_after_split():
    tree = DataTree()
    data = ConjectureData.for_buffer([0, 0], observer=tree.new_observer())
    data.draw_bytes(1)
    data.draw_bytes(1, forced=b"\0")
    data.freeze()

    data = ConjectureData.for_buffer([1, 0], observer=tree.new_observer())
    data.draw_bytes(1)
    data.draw_bytes(1)
    data.freeze()

    assert not tree.is_exhausted
    assert tree.root.transition.children[b"\0"].is_exhausted


def test_will_generate_novel_prefix_to_avoid_exhausted_branches():
    tree = DataTree()
    data = ConjectureData.for_buffer([1], observer=tree.new_observer())
    data.draw_integer(0, 1)
    data.freeze()

    data = ConjectureData.for_buffer([0, 1], observer=tree.new_observer())
    data.draw_integer(0, 1)
    data.draw_bytes(1)
    data.freeze()

    prefix = list(tree.generate_novel_prefix(Random(0)))

    assert len(prefix) == 2
    assert prefix[0] == 0


def test_will_mark_changes_in_discard_as_flaky():
    tree = DataTree()
    data = ConjectureData.for_buffer([1, 1], observer=tree.new_observer())
    data.start_example(10)
    data.draw_integer(0, 1)
    data.stop_example()
    data.draw_integer(0, 1)
    data.freeze()

    data = ConjectureData.for_buffer([1, 1], observer=tree.new_observer())
    data.start_example(10)
    data.draw_integer(0, 1)

    with pytest.raises(Flaky):
        data.stop_example(discard=True)


def test_is_not_flaky_on_positive_zero_and_negative_zero():
    # if we store floats in a naive way, the 0.0 and -0.0 draws will be treated
    # equivalently and will lead to flaky errors when they diverge on the boolean
    # draw.
    tree = DataTree()

    @run_to_buffer
    def buf1(data):
        data.draw_float(forced=0.0)
        # the value drawn here doesn't actually matter, since we'll force it
        # latter. we just want to avoid buffer overruns.
        data.draw_boolean()
        data.mark_interesting()

    @run_to_buffer
    def buf2(data):
        data.draw_float(forced=-0.0)
        data.draw_boolean()
        data.mark_interesting()

    data = ConjectureData.for_buffer(buf1, observer=tree.new_observer())
    f = data.draw_float()
    assert float_to_int(f) == float_to_int(0.0)
    data.draw_boolean(forced=False)
    data.freeze()

    data = ConjectureData.for_buffer(buf2, observer=tree.new_observer())
    f = data.draw_float()
    assert float_to_int(f) == float_to_int(-0.0)
    data.draw_boolean(forced=True)
    data.freeze()

    assert isinstance(tree.root.transition, Branch)
    children = tree.root.transition.children
    assert children[float_to_int(0.0)].values == [False]
    assert children[float_to_int(-0.0)].values == [True]


def test_low_probabilities_are_still_explored():
    @run_to_buffer
    def true_buf(data):
        data.draw_boolean(p=1e-10, forced=True)
        data.mark_interesting()

    @run_to_buffer
    def false_buf(data):
        data.draw_boolean(p=1e-10, forced=False)
        data.mark_interesting()

    tree = DataTree()

    data = ConjectureData.for_buffer(false_buf, observer=tree.new_observer())
    data.draw_boolean(p=1e-10)  # False

    v = tree.generate_novel_prefix(Random())
    assert v == true_buf


def _test_observed_draws_are_recorded_in_tree(ir_type):
    kwargs_strategy = {
        "integer": draw_integer_kwargs(),
        "bytes": draw_bytes_kwargs(),
        "float": draw_float_kwargs(),
        "string": draw_string_kwargs(),
        "boolean": draw_boolean_kwargs(),
    }[ir_type]

    @given(kwargs_strategy)
    def test(kwargs):
        # we currently split pseudo-choices with a single child into their
        # own transition, which clashes with our asserts below. If we ever
        # change this (say, by not writing pseudo choices to the ir at all),
        # this restriction can be relaxed.
        assume(compute_max_children(ir_type, kwargs) > 1)

        tree = DataTree()
        data = fresh_data(observer=tree.new_observer())
        draw_func = getattr(data, f"draw_{ir_type}")
        draw_func(**kwargs)

        assert tree.root.transition is None
        assert tree.root.ir_types == [ir_type]

    test()


def _test_non_observed_draws_are_not_recorded_in_tree(ir_type):
    kwargs_strategy = {
        "integer": draw_integer_kwargs(),
        "bytes": draw_bytes_kwargs(),
        "float": draw_float_kwargs(),
        "string": draw_string_kwargs(),
        "boolean": draw_boolean_kwargs(),
    }[ir_type]

    @given(kwargs_strategy)
    def test(kwargs):
        assume(compute_max_children(ir_type, kwargs) > 1)

        tree = DataTree()
        data = fresh_data(observer=tree.new_observer())
        draw_func = getattr(data, f"draw_{ir_type}")
        draw_func(**kwargs, observe=False)

        root = tree.root
        assert root.transition is None
        assert root.kwargs == root.values == root.ir_types == []

    test()


@pytest.mark.parametrize("ir_type", ["integer", "float", "boolean", "string", "bytes"])
def test_observed_ir_type_draw(ir_type):
    _test_observed_draws_are_recorded_in_tree(ir_type)


@pytest.mark.parametrize("ir_type", ["integer", "float", "boolean", "string", "bytes"])
def test_non_observed_ir_type_draw(ir_type):
    _test_non_observed_draws_are_not_recorded_in_tree(ir_type)


def test_can_generate_hard_values():
    tree = DataTree()

    min_value = 0
    max_value = 1000
    # set up `tree` such that [0, 999] have been drawn and only n=1000 remains.
    for i in range(max_value):

        @run_to_buffer
        def buf(data):
            data.draw_integer(min_value, max_value, forced=i)
            data.mark_interesting()

        data = ConjectureData.for_buffer(buf, observer=tree.new_observer())
        data.draw_integer(min_value, max_value)
        data.freeze()

    # this test doubles as conjecture coverage for using our child cache, so
    # ensure we don't miss that logic by getting lucky and drawing the correct
    # value once or twice.
    for _ in range(20):
        prefix = tree.generate_novel_prefix(Random())
        data = ConjectureData.for_buffer(prefix)
        assert data.draw_integer(min_value, max_value) == 1000


def test_can_generate_hard_floats():
    # similar to test_can_generate_hard_values, but exercises float-specific
    # logic for handling e.g. 0.0 vs -0.0 as different keys.
    tree = DataTree()

    def next_up_n(f, n):
        for _ in range(n):
            f = next_up(f)
        return f

    min_value = -0.0
    max_value = next_up_n(min_value, 100)
    for n in range(100):

        @run_to_buffer
        def buf(data):
            f = next_up_n(min_value, n)
            data.draw_float(min_value, max_value, forced=f, allow_nan=False)
            data.mark_interesting()

        data = ConjectureData.for_buffer(buf, observer=tree.new_observer())
        data.draw_float(min_value, max_value, allow_nan=False)
        data.freeze()

    # we want to leave out a single value, such that we can assert
    # generate_novel_prefix is equal to the buffer that would produce that value.
    # The problem is that floats have multiple valid buffer representations due
    # to clamping. Making the test buffer deterministic is annoying/impossible,
    # and the buffer representation is going away soon anyway, so just make
    # sure we generate the expected value (not necessarily buffer).

    # this test doubles as conjecture coverage for drawing floats from the
    # children cache. Draw a few times to ensure we hit that logic (as opposed
    # to getting lucky and drawing the correct value the first time).
    for _ in range(20):
        expected_value = next_up_n(min_value, 100)
        prefix = tree.generate_novel_prefix(Random())
        data = ConjectureData.for_buffer(prefix)
        assert data.draw_float(min_value, max_value, allow_nan=False) == expected_value


@given(draw_boolean_kwargs(), draw_integer_kwargs())
def test_datatree_repr(bool_kwargs, int_kwargs):
    tree = DataTree()

    try:
        int("not an int")
    except ValueError as e:
        origin = InterestingOrigin.from_exception(e)

    observer = tree.new_observer()
    observer.draw_boolean(True, was_forced=False, kwargs=bool_kwargs)
    observer.conclude_test(Status.INVALID, interesting_origin=None)

    observer = tree.new_observer()
    observer.draw_boolean(False, was_forced=False, kwargs=bool_kwargs)
    observer.draw_integer(42, was_forced=False, kwargs=int_kwargs)
    observer.conclude_test(Status.VALID, interesting_origin=None)

    observer = tree.new_observer()
    observer.draw_boolean(False, was_forced=False, kwargs=bool_kwargs)
    observer.draw_integer(0, was_forced=False, kwargs=int_kwargs)
    observer.draw_boolean(False, was_forced=True, kwargs=bool_kwargs)
    observer.conclude_test(Status.INTERESTING, interesting_origin=origin)

    assert (
        pretty.pretty(tree)
        == textwrap.dedent(
            f"""
        boolean True {bool_kwargs}
          Conclusion (Status.INVALID)
        boolean False {bool_kwargs}
          integer 42 {int_kwargs}
            Conclusion (Status.VALID)
          integer 0 {int_kwargs}
            boolean False [forced] {bool_kwargs}
              Conclusion (Status.INTERESTING, {origin})
        """
        ).strip()
    )


<<<<<<< HEAD
@given(st.data())
def test_misaligned_nodes_after_valid_draw(data):
    # if we run a valid tree through a test function, the datatree should still
    # be able to return a Status.INVALID when a node in that tree becomes misaligned.
    tree = DataTree()
    node = data.draw(ir_nodes())

    cd = ConjectureData.for_ir_tree([node], observer=tree.new_observer())
    getattr(cd, f"draw_{node.ir_type}")(**node.kwargs)
    assert cd.status is Status.VALID

    misaligned_node = data.draw(ir_nodes())
    assume(misaligned_node.ir_type != node.ir_type)

    cd = ConjectureData.for_ir_tree([misaligned_node])
    tree.simulate_test_function(cd)
    assert cd.status is Status.INVALID

    expected_kwargs = dict(node.kwargs)
    del expected_kwargs["forced"]
    assert cd.invalid_at == (node.ir_type, expected_kwargs)


@given(st.data())
def test_misaligned_nodes_before_valid_draw(data):
    # if we run a misaligned tree through a test function, we should still get
    # the correct response when running the aligned version of the tree through
    # the test function afterwards.
    tree = DataTree()
    node = data.draw(ir_nodes())
    misaligned_node = data.draw(ir_nodes())
    assume(misaligned_node.ir_type != node.ir_type)

    def _draw(cd, node):
        return getattr(cd, f"draw_{node.ir_type}")(**node.kwargs)

    cd = ConjectureData.for_ir_tree([node], observer=tree.new_observer())

    with pytest.raises(StopTest):
        _draw(cd, misaligned_node)
    assert cd.status is Status.INVALID
=======
def _draw(data, node):
    return getattr(data, f"draw_{node.ir_type}")(**node.kwargs)


@given(ir_nodes(), ir_nodes())
@settings(suppress_health_check=[HealthCheck.too_slow])
def test_misaligned_nodes_after_valid_draw(node, misaligned_node):
    # if we run a valid tree through a test function, the datatree should still
    # be able to return a Status.INVALID when a node in that tree becomes misaligned.
    assume(misaligned_node.ir_type != node.ir_type)
    tree = DataTree()

    data = ConjectureData.for_ir_tree([node], observer=tree.new_observer())
    _draw(data, node)
    assert data.status is Status.VALID

    data = ConjectureData.for_ir_tree([misaligned_node])
    tree.simulate_test_function(data)
    assert data.status is Status.INVALID

    assert data.invalid_at == (node.ir_type, node.kwargs)


@given(ir_nodes(was_forced=False), ir_nodes(was_forced=False))
@settings(suppress_health_check=[HealthCheck.too_slow])
def test_misaligned_nodes_before_valid_draw(node, misaligned_node):
    # if we run a misaligned tree through a test function, we should still get
    # the correct response when running the aligned version of the tree through
    # the test function afterwards.
    assume(misaligned_node.ir_type != node.ir_type)
    tree = DataTree()

    data = ConjectureData.for_ir_tree([node], observer=tree.new_observer())

    with pytest.raises(StopTest):
        _draw(data, misaligned_node)
    data.freeze()
    assert data.status is Status.INVALID
    assert data.examples.ir_tree_nodes == []
>>>>>>> c579480f

    # make sure the tree is tracking that `node` leads to Status.INVALID only
    # when trying to draw a misaligned node. If we try to draw something that
    # is valid for that node, then it's a valid draw and should lead to Status.VALID.
<<<<<<< HEAD
    cd = ConjectureData.for_ir_tree([node], observer=tree.new_observer())
    _draw(cd, node)
    assert cd.status is Status.VALID
=======
    data = ConjectureData.for_ir_tree([node], observer=tree.new_observer())
    _draw(data, node)
    data.freeze()
    assert data.status is Status.VALID
    assert data.examples.ir_tree_nodes == [node]


@given(ir_nodes(was_forced=True, ir_type="float"))
def test_simulate_forced_floats(node):
    tree = DataTree()

    data = ConjectureData.for_ir_tree([node], observer=tree.new_observer())
    data.draw_float(**node.kwargs, forced=node.value)
    with pytest.raises(StopTest):
        data.conclude_test(Status.VALID)

    data = ConjectureData.for_ir_tree([node], observer=tree.new_observer())
    tree.simulate_test_function(data)
    data.freeze()
    assert data.examples.ir_tree_nodes == [node]


@given(ir_nodes(), ir_nodes())
@settings(suppress_health_check=[HealthCheck.too_slow])
def test_simulate_non_invalid_conclude_is_unseen_behavior(node, misaligned_node):
    # coverage test for the case where we have a node invalid at some draw, and
    # simulating that draw should lead to some conclusion other than invalid.
    assume(misaligned_node.ir_type != node.ir_type)
    tree = DataTree()

    # set up an invalid draw. the transition for node is now None in the tree
    data = ConjectureData.for_ir_tree(
        [node, misaligned_node], observer=tree.new_observer()
    )
    with pytest.raises(StopTest):
        _draw(data, node)
        _draw(data, node)

    # try simulating something that will take the transition path for node, but
    # end in something other than a misaligned/invalid result, such as an overrun
    data = ConjectureData.for_ir_tree([node], observer=tree.new_observer())
    with pytest.raises(PreviouslyUnseenBehaviour):
        tree.simulate_test_function(data)

    assert data.status is Status.OVERRUN
>>>>>>> c579480f
<|MERGE_RESOLUTION|>--- conflicted
+++ resolved
@@ -615,49 +615,6 @@
     )
 
 
-<<<<<<< HEAD
-@given(st.data())
-def test_misaligned_nodes_after_valid_draw(data):
-    # if we run a valid tree through a test function, the datatree should still
-    # be able to return a Status.INVALID when a node in that tree becomes misaligned.
-    tree = DataTree()
-    node = data.draw(ir_nodes())
-
-    cd = ConjectureData.for_ir_tree([node], observer=tree.new_observer())
-    getattr(cd, f"draw_{node.ir_type}")(**node.kwargs)
-    assert cd.status is Status.VALID
-
-    misaligned_node = data.draw(ir_nodes())
-    assume(misaligned_node.ir_type != node.ir_type)
-
-    cd = ConjectureData.for_ir_tree([misaligned_node])
-    tree.simulate_test_function(cd)
-    assert cd.status is Status.INVALID
-
-    expected_kwargs = dict(node.kwargs)
-    del expected_kwargs["forced"]
-    assert cd.invalid_at == (node.ir_type, expected_kwargs)
-
-
-@given(st.data())
-def test_misaligned_nodes_before_valid_draw(data):
-    # if we run a misaligned tree through a test function, we should still get
-    # the correct response when running the aligned version of the tree through
-    # the test function afterwards.
-    tree = DataTree()
-    node = data.draw(ir_nodes())
-    misaligned_node = data.draw(ir_nodes())
-    assume(misaligned_node.ir_type != node.ir_type)
-
-    def _draw(cd, node):
-        return getattr(cd, f"draw_{node.ir_type}")(**node.kwargs)
-
-    cd = ConjectureData.for_ir_tree([node], observer=tree.new_observer())
-
-    with pytest.raises(StopTest):
-        _draw(cd, misaligned_node)
-    assert cd.status is Status.INVALID
-=======
 def _draw(data, node):
     return getattr(data, f"draw_{node.ir_type}")(**node.kwargs)
 
@@ -697,16 +654,10 @@
     data.freeze()
     assert data.status is Status.INVALID
     assert data.examples.ir_tree_nodes == []
->>>>>>> c579480f
 
     # make sure the tree is tracking that `node` leads to Status.INVALID only
     # when trying to draw a misaligned node. If we try to draw something that
     # is valid for that node, then it's a valid draw and should lead to Status.VALID.
-<<<<<<< HEAD
-    cd = ConjectureData.for_ir_tree([node], observer=tree.new_observer())
-    _draw(cd, node)
-    assert cd.status is Status.VALID
-=======
     data = ConjectureData.for_ir_tree([node], observer=tree.new_observer())
     _draw(data, node)
     data.freeze()
@@ -751,5 +702,4 @@
     with pytest.raises(PreviouslyUnseenBehaviour):
         tree.simulate_test_function(data)
 
-    assert data.status is Status.OVERRUN
->>>>>>> c579480f
+    assert data.status is Status.OVERRUN