# This file is part of Hypothesis, which may be found at
# https://github.com/HypothesisWorks/hypothesis/
#
# Copyright the Hypothesis Authors.
# Individual contributors are listed in AUTHORS.rst and the git log.
#
# This Source Code Form is subject to the terms of the Mozilla Public License,
# v. 2.0. If a copy of the MPL was not distributed with this file, You can
# obtain one at https://mozilla.org/MPL/2.0/.

import textwrap
from random import Random

import pytest

from hypothesis import HealthCheck, assume, given, settings
from hypothesis.errors import Flaky
from hypothesis.internal.conjecture.data import (
    ConjectureData,
    NodeTemplate,
    Status,
    StopTest,
)
from hypothesis.internal.conjecture.datatree import (
    Branch,
    DataTree,
    compute_max_children,
)
from hypothesis.internal.conjecture.engine import ConjectureRunner
from hypothesis.internal.conjecture.floats import float_to_int
from hypothesis.internal.floats import next_up
from hypothesis.vendor import pretty

from tests.conjecture.common import (
    boolean_kwargs,
    fresh_data,
    integer_kwargs,
    interesting_origin,
<<<<<<< HEAD
    ir,
=======
>>>>>>> da9a59c7
    ir_nodes,
    kwargs_strategy,
    run_to_nodes,
)

TEST_SETTINGS = settings(
    max_examples=5000, database=None, suppress_health_check=list(HealthCheck)
)


def runner_for(*examples):
    def accept(tf):
        runner = ConjectureRunner(tf, settings=TEST_SETTINGS, random=Random(0))
        runner.exit_with = lambda reason: None
        ran_examples = []
        for choices in examples:
            data = runner.cached_test_function_ir(choices)
            ran_examples.append((choices, data))
        for choices, d in ran_examples:
            rewritten, status = runner.tree.rewrite(choices)
            assert status == d.status
            assert rewritten == d.choices
        return runner

    return accept


def test_can_lookup_cached_examples():
    @runner_for((0, 0), (0, 1))
    def runner(data):
        data.draw_integer()
        data.draw_integer()


def test_can_lookup_cached_examples_with_forced():
    @runner_for((0, 0), (0, 1))
    def runner(data):
        data.draw_integer(forced=1)
        data.draw_integer()


def test_can_detect_when_tree_is_exhausted():
    @runner_for((False,), (True,))
    def runner(data):
        data.draw_boolean()

    assert runner.tree.is_exhausted


def test_can_detect_when_tree_is_exhausted_variable_size():
    @runner_for((False,), (True, False), (True, True))
    def runner(data):
        if data.draw_boolean():
            data.draw_boolean()

    assert runner.tree.is_exhausted


def test_one_dead_branch():
    @runner_for(*([(0, i) for i in range(16)] + [(i,) for i in range(1, 16)]))
    def runner(data):
        i = data.draw_integer(0, 15)
        if i > 0:
            data.mark_invalid()
        data.draw_integer(0, 15)

    assert runner.tree.is_exhausted


def test_non_dead_root():
    @runner_for((False, False), (True, False), (True, True))
    def runner(data):
        data.draw_boolean()
        data.draw_boolean()


def test_can_reexecute_dead_examples():
    @runner_for((False, False), (False, True), (False, False))
    def runner(data):
        data.draw_boolean()
        data.draw_boolean()


def test_novel_prefixes_are_novel():
    def tf(data):
        for _ in range(4):
            data.draw_bytes(1, 1, forced=b"\0")
            data.draw_integer(0, 3)

    runner = ConjectureRunner(tf, settings=TEST_SETTINGS, random=Random(0))
    for _ in range(100):
        prefix = runner.tree.generate_novel_prefix(runner.random)
        extension = prefix + (NodeTemplate("simplest", size=100),)
        assert runner.tree.rewrite(extension)[1] is None
        result = runner.cached_test_function_ir(extension)
        assert runner.tree.rewrite(extension)[0] == result.choices


def test_overruns_if_not_enough_bytes_for_block():
    runner = ConjectureRunner(
        lambda data: data.draw_bytes(2, 2), settings=TEST_SETTINGS, random=Random(0)
    )
    runner.cached_test_function_ir((b"\0\0",))
    assert runner.tree.rewrite((b"\0",))[1] is Status.OVERRUN


def test_overruns_if_prefix():
    runner = ConjectureRunner(
        lambda data: [data.draw_boolean() for _ in range(2)],
        settings=TEST_SETTINGS,
        random=Random(0),
    )
    runner.cached_test_function_ir([False, False])
    assert runner.tree.rewrite([False])[1] is Status.OVERRUN


def test_stores_the_tree_flat_until_needed():
    @runner_for((False,) * 10)
    def runner(data):
        for _ in range(10):
            data.draw_boolean()
        data.mark_interesting()

    root = runner.tree.root
    assert len(root.kwargs) == 10
    assert len(root.values) == 10
    assert root.transition.status == Status.INTERESTING


def test_split_in_the_middle():
    @runner_for((0, 0, 2), (0, 1, 3))
    def runner(data):
        data.draw_integer(0, 1)
        data.draw_integer(0, 1)
        data.draw_integer(0, 15)
        data.mark_interesting()

    root = runner.tree.root
    assert len(root.kwargs) == len(root.values) == 1
    assert list(root.transition.children[0].values) == [2]
    assert list(root.transition.children[1].values) == [3]


def test_stores_forced_nodes():
    @runner_for((0, 0, 0))
    def runner(data):
        data.draw_integer(0, 1, forced=0)
        data.draw_integer(0, 1)
        data.draw_integer(0, 1, forced=0)
        data.mark_interesting()

    root = runner.tree.root
    assert root.forced == {0, 2}


def test_correctly_relocates_forced_nodes():
    @runner_for((0, 0), (1, 0))
    def runner(data):
        data.draw_integer(0, 1)
        data.draw_integer(0, 1, forced=0)
        data.mark_interesting()

    root = runner.tree.root
    assert root.transition.children[1].forced == {0}
    assert root.transition.children[0].forced == {0}


def test_can_go_from_interesting_to_valid():
    tree = DataTree()
    data = ConjectureData.for_choices([], observer=tree.new_observer())
    with pytest.raises(StopTest):
        data.conclude_test(Status.INTERESTING)

    data = ConjectureData.for_choices([], observer=tree.new_observer())
    with pytest.raises(StopTest):
        data.conclude_test(Status.VALID)


def test_going_from_interesting_to_invalid_is_flaky():
    tree = DataTree()
    data = ConjectureData.for_choices([], observer=tree.new_observer())
    with pytest.raises(StopTest):
        data.conclude_test(Status.INTERESTING)

    data = ConjectureData.for_choices([], observer=tree.new_observer())
    with pytest.raises(Flaky):
        data.conclude_test(Status.INVALID)


def test_concluding_at_prefix_is_flaky():
    tree = DataTree()
    data = ConjectureData.for_choices((True,), observer=tree.new_observer())
    data.draw_boolean()
    with pytest.raises(StopTest):
        data.conclude_test(Status.INTERESTING)

    data = ConjectureData.for_choices([], observer=tree.new_observer())
    with pytest.raises(Flaky):
        data.conclude_test(Status.INVALID)


def test_concluding_with_overrun_at_prefix_is_not_flaky():
    tree = DataTree()
    data = ConjectureData.for_choices((True,), observer=tree.new_observer())
    data.draw_boolean()
    with pytest.raises(StopTest):
        data.conclude_test(Status.INTERESTING)

    data = ConjectureData.for_choices([], observer=tree.new_observer())
    with pytest.raises(StopTest):
        data.conclude_test(Status.OVERRUN)


def test_changing_n_bits_is_flaky_in_prefix():
    tree = DataTree()
    data = ConjectureData.for_choices((1,), observer=tree.new_observer())
    data.draw_integer(0, 1)
    with pytest.raises(StopTest):
        data.conclude_test(Status.INTERESTING)

    data = ConjectureData.for_choices((1,), observer=tree.new_observer())
    with pytest.raises(Flaky):
        data.draw_integer(0, 3)


def test_changing_n_bits_is_flaky_in_branch():
    tree = DataTree()

    for i in [0, 1]:
        data = ConjectureData.for_choices((i,), observer=tree.new_observer())
        data.draw_integer(0, 1)
        with pytest.raises(StopTest):
            data.conclude_test(Status.INTERESTING)

    data = ConjectureData.for_choices((1,), observer=tree.new_observer())
    with pytest.raises(Flaky):
        data.draw_integer(0, 3)


def test_extending_past_conclusion_is_flaky():
    tree = DataTree()
    data = ConjectureData.for_choices((True,), observer=tree.new_observer())
    data.draw_boolean()
    with pytest.raises(StopTest):
        data.conclude_test(Status.INTERESTING)

    data = ConjectureData.for_choices((True, False), observer=tree.new_observer())
    data.draw_boolean()

    with pytest.raises(Flaky):
        data.draw_boolean()


def test_changing_to_forced_is_flaky():
    tree = DataTree()
    data = ConjectureData.for_choices((True,), observer=tree.new_observer())
    data.draw_boolean()
    with pytest.raises(StopTest):
        data.conclude_test(Status.INTERESTING)

    data = ConjectureData.for_choices((True, False), observer=tree.new_observer())

    with pytest.raises(Flaky):
        data.draw_boolean(forced=True)


def test_changing_value_of_forced_is_flaky():
    tree = DataTree()
    data = ConjectureData.for_choices((True,), observer=tree.new_observer())
    data.draw_boolean(forced=True)
    with pytest.raises(StopTest):
        data.conclude_test(Status.INTERESTING)

    data = ConjectureData.for_choices((True, False), observer=tree.new_observer())

    with pytest.raises(Flaky):
        data.draw_boolean(forced=False)


def test_does_not_truncate_if_unseen():
    tree = DataTree()
    nodes = (1, 2, 3, 4)
    assert tree.rewrite(nodes) == (nodes, None)


def test_truncates_if_seen():
    tree = DataTree()

    nodes = (1, 2, 3, 4)

    data = ConjectureData.for_choices(nodes, observer=tree.new_observer())
    data.draw_integer()
    data.draw_integer()
    data.freeze()

    assert tree.rewrite(nodes) == (nodes[:2], Status.VALID)


def test_child_becomes_exhausted_after_split():
    tree = DataTree()
    data = ConjectureData.for_choices((b"\0", b"\0"), observer=tree.new_observer())
    data.draw_bytes(1, 1)
    data.draw_bytes(1, 1, forced=b"\0")
    data.freeze()

    data = ConjectureData.for_choices((b"\1", b"\0"), observer=tree.new_observer())
    data.draw_bytes(1, 1)
    data.draw_bytes(1, 1)
    data.freeze()

    assert not tree.is_exhausted
    assert tree.root.transition.children[b"\0"].is_exhausted


def test_will_generate_novel_prefix_to_avoid_exhausted_branches():
    tree = DataTree()
    data = ConjectureData.for_choices((1,), observer=tree.new_observer())
    data.draw_integer(0, 1)
    data.freeze()

    data = ConjectureData.for_choices((0, b"\1"), observer=tree.new_observer())
    data.draw_integer(0, 1)
    data.draw_bytes(1, 1)
    data.freeze()

    prefix = tree.generate_novel_prefix(Random(0))

    assert len(prefix) == 2
    assert prefix[0] == 0


def test_will_mark_changes_in_discard_as_flaky():
    tree = DataTree()
    data = ConjectureData.for_choices((1, 1), observer=tree.new_observer())
    data.start_example(10)
    data.draw_integer(0, 1)
    data.stop_example()
    data.draw_integer(0, 1)
    data.freeze()

    data = ConjectureData.for_choices((1, 1), observer=tree.new_observer())
    data.start_example(10)
    data.draw_integer(0, 1)

    with pytest.raises(Flaky):
        data.stop_example(discard=True)


def test_is_not_flaky_on_positive_zero_and_negative_zero():
    # if we store floats in a naive way, the 0.0 and -0.0 draws will be treated
    # equivalently and will lead to flaky errors when they diverge on the boolean
    # draw.
    tree = DataTree()

    data = ConjectureData.for_choices((0.0, False), observer=tree.new_observer())
    f = data.draw_float()
    assert float_to_int(f) == float_to_int(0.0)
    data.draw_boolean()
    data.freeze()

    data = ConjectureData.for_choices((-0.0, True), observer=tree.new_observer())
    f = data.draw_float()
    assert float_to_int(f) == float_to_int(-0.0)
    data.draw_boolean()
    data.freeze()

    assert isinstance(tree.root.transition, Branch)
    children = tree.root.transition.children
    assert children[float_to_int(0.0)].values == [False]
    assert children[float_to_int(-0.0)].values == [True]


def test_low_probabilities_are_still_explored():
    tree = DataTree()
    data = ConjectureData.for_choices([False], observer=tree.new_observer())
    data.draw_boolean(p=1e-10)  # False

    prefix = tree.generate_novel_prefix(Random())
    assert prefix[0]


def _test_observed_draws_are_recorded_in_tree(ir_type):
    @given(kwargs_strategy(ir_type))
    def test(kwargs):
        # we currently split pseudo-choices with a single child into their
        # own transition, which clashes with our asserts below. If we ever
        # change this (say, by not writing pseudo choices to the ir at all),
        # this restriction can be relaxed.
        assume(compute_max_children(ir_type, kwargs) > 1)

        tree = DataTree()
        data = fresh_data(observer=tree.new_observer())
        draw_func = getattr(data, f"draw_{ir_type}")
        draw_func(**kwargs)

        assert tree.root.transition is None
        assert tree.root.ir_types == [ir_type]

    test()


def _test_non_observed_draws_are_not_recorded_in_tree(ir_type):
    @given(kwargs_strategy(ir_type))
    def test(kwargs):
        assume(compute_max_children(ir_type, kwargs) > 1)

        tree = DataTree()
        data = fresh_data(observer=tree.new_observer())
        draw_func = getattr(data, f"draw_{ir_type}")
        draw_func(**kwargs, observe=False)

        root = tree.root
        assert root.transition is None
        assert root.kwargs == root.values == root.ir_types == []

    test()


@pytest.mark.parametrize("ir_type", ["integer", "float", "boolean", "string", "bytes"])
def test_observed_ir_type_draw(ir_type):
    _test_observed_draws_are_recorded_in_tree(ir_type)


@pytest.mark.parametrize("ir_type", ["integer", "float", "boolean", "string", "bytes"])
def test_non_observed_ir_type_draw(ir_type):
    _test_non_observed_draws_are_not_recorded_in_tree(ir_type)


def test_can_generate_hard_values():
    tree = DataTree()

    min_value = 0
    max_value = 1000
    # set up `tree` such that [0, 999] have been drawn and only n=1000 remains.
    for i in range(max_value):
        data = ConjectureData.for_choices([i], observer=tree.new_observer())
        data.draw_integer(min_value, max_value)
        data.freeze()

    # this test doubles as conjecture coverage for using our child cache, so
    # ensure we don't miss that logic by getting lucky and drawing the correct
    # value once or twice.
    for _ in range(20):
        prefix = tree.generate_novel_prefix(Random())
        data = ConjectureData.for_choices(prefix)
        assert data.draw_integer(min_value, max_value) == 1000


def test_can_generate_hard_floats():
    # similar to test_can_generate_hard_values, but exercises float-specific
    # logic for handling e.g. 0.0 vs -0.0 as different keys.
    tree = DataTree()

    def next_up_n(f, n):
        for _ in range(n):
            f = next_up(f)
        return f

    min_value = -0.0
    max_value = next_up_n(min_value, 100)
    for n in range(100):

        @run_to_nodes
        def nodes(data):
            f = next_up_n(min_value, n)
            data.draw_float(min_value, max_value, forced=f, allow_nan=False)
            data.mark_interesting()

        data = ConjectureData.for_choices(
            [n.value for n in nodes], observer=tree.new_observer()
        )
        data.draw_float(min_value, max_value, allow_nan=False)
        data.freeze()

    # we have left out a single value, so we can assert that generate_novel_prefix
    # is equal to that value.
    #
    # this test doubles as conjecture coverage for drawing floats from the
    # children cache. Draw a few times to ensure we hit that logic (as opposed
    # to getting lucky and drawing the correct value the first time).
    for _ in range(20):
        expected_value = next_up_n(min_value, 100)
        prefix = tree.generate_novel_prefix(Random())
        data = ConjectureData.for_choices(prefix)
        assert data.draw_float(min_value, max_value, allow_nan=False) == expected_value


@given(boolean_kwargs(), integer_kwargs())
def test_datatree_repr(bool_kwargs, int_kwargs):
    tree = DataTree()

    origin = interesting_origin()

    observer = tree.new_observer()
    observer.draw_boolean(True, was_forced=False, kwargs=bool_kwargs)
    observer.conclude_test(Status.INVALID, interesting_origin=None)

    observer = tree.new_observer()
    observer.draw_boolean(False, was_forced=False, kwargs=bool_kwargs)
    observer.draw_integer(42, was_forced=False, kwargs=int_kwargs)
    observer.conclude_test(Status.VALID, interesting_origin=None)

    observer = tree.new_observer()
    observer.draw_boolean(False, was_forced=False, kwargs=bool_kwargs)
    observer.draw_integer(0, was_forced=False, kwargs=int_kwargs)
    observer.draw_boolean(False, was_forced=True, kwargs=bool_kwargs)
    observer.conclude_test(Status.INTERESTING, interesting_origin=origin)

    observer = tree.new_observer()
    observer.draw_boolean(False, was_forced=False, kwargs=bool_kwargs)
    observer.draw_integer(5, was_forced=False, kwargs=int_kwargs)

    assert (
        pretty.pretty(tree)
        == textwrap.dedent(
            f"""
        boolean True {bool_kwargs}
          Conclusion (Status.INVALID)
        boolean False {bool_kwargs}
          integer 42 {int_kwargs}
            Conclusion (Status.VALID)
          integer 0 {int_kwargs}
            boolean False [forced] {bool_kwargs}
              Conclusion (Status.INTERESTING, {origin})
          integer 5 {int_kwargs}
            unknown
        """
        ).strip()
    )


def _draw(data, node, *, forced=None):
    return getattr(data, f"draw_{node.ir_type}")(**node.kwargs, forced=forced)


@given(ir_nodes(was_forced=True, ir_types=["float"]))
def test_simulate_forced_floats(node):
    tree = DataTree()

    data = ConjectureData.for_choices([node.value], observer=tree.new_observer())
    data.draw_float(**node.kwargs, forced=node.value)
    with pytest.raises(StopTest):
        data.conclude_test(Status.VALID)

    data = ConjectureData.for_choices([node.value], observer=tree.new_observer())
    tree.simulate_test_function(data)
    data.freeze()
    assert data.ir_nodes == (node,)<|MERGE_RESOLUTION|>--- conflicted
+++ resolved
@@ -36,10 +36,6 @@
     fresh_data,
     integer_kwargs,
     interesting_origin,
-<<<<<<< HEAD
-    ir,
-=======
->>>>>>> da9a59c7
     ir_nodes,
     kwargs_strategy,
     run_to_nodes,
