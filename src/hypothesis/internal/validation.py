--- conflicted
+++ resolved
@@ -18,12 +18,8 @@
 from __future__ import division, print_function, absolute_import
 
 import math
-<<<<<<< HEAD
-from numbers import Rational, Real
-=======
 import decimal
 from numbers import Real, Rational
->>>>>>> 44eef59d
 
 from hypothesis.errors import InvalidArgument
 from hypothesis.internal.compat import integer_types
